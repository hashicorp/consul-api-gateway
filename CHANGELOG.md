--- conflicted
+++ resolved
@@ -1,7 +1,5 @@
 ## UNRELEASED
 
-<<<<<<< HEAD
-=======
 ## 0.3.0 (June 21, 2022)
 BREAKING CHANGES:
 
@@ -28,7 +26,6 @@
 
 * Gateway IP address assignment logic updated to include the case when multiple different pod IPs exist [[GH-201](https://github.com/hashicorp/consul-api-gateway/issues/201)]
 
->>>>>>> efc94ff3
 ## 0.2.1 (April 29, 2022)
 
 BUG FIXES:
