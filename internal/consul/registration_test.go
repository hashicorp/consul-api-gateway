--- conflicted
+++ resolved
@@ -54,11 +54,8 @@
 			}
 
 			server := runRegistryServer(t, test.failures, id)
-<<<<<<< HEAD
 			registry := NewServiceRegistry(hclog.NewNullLogger(), NewClient(ctx, server.consul), service, namespace, test.host).WithTries(maxAttempts)
-=======
-			registry := NewServiceRegistry(hclog.NewNullLogger(), NewClient(server.consul), service, namespace, test.host).WithTries(maxAttempts)
->>>>>>> 0f7e72db
+
 			registry.backoffInterval = 0
 			registry.id = id
 
@@ -111,11 +108,7 @@
 			}
 
 			server := runRegistryServer(t, test.failures, id)
-<<<<<<< HEAD
 			registry := NewServiceRegistry(hclog.NewNullLogger(), NewClient(ctx, server.consul), service, "", "").WithTries(maxAttempts)
-=======
-			registry := NewServiceRegistry(hclog.NewNullLogger(), NewClient(server.consul), service, "", "").WithTries(maxAttempts)
->>>>>>> 0f7e72db
 			registry.backoffInterval = 0
 			registry.id = id
 			err := registry.Deregister(context.Background())
