package exec

import (
	"context"
	"fmt"
	"io"
	"net/http"
	"os"
	"os/signal"
	"syscall"
	"time"

	"golang.org/x/sync/errgroup"

	"github.com/hashicorp/consul/api"
	"github.com/hashicorp/go-hclog"

	"github.com/hashicorp/consul-api-gateway/internal/consul"
	"github.com/hashicorp/consul-api-gateway/internal/envoy"
	"github.com/hashicorp/consul-server-connection-manager/discovery"
)

type AuthConfig struct {
	Method    string
	Namespace string
	Token     string
}

type GatewayConfig struct {
	Host      string
	Name      string
	Namespace string
}

type EnvoyConfig struct {
	CACertificateFile    string
	XDSAddress           string
	XDSPort              int
	SDSAddress           string
	SDSPort              int
	BootstrapFile        string
	CertificateDirectory string
	Binary               string
	ExtraArgs            []string
	Output               io.Writer
}

type ExecConfig struct {
	Context           context.Context
	Logger            hclog.Logger
	LogLevel          string
	ConsulClient      *api.Client
	ConsulConfig      api.Config
	ConsulHTTPAddress string
	ConsulHTTPPort    int
	ConsulGRPCPort    int
	AuthConfig        AuthConfig
	GatewayConfig     GatewayConfig
	EnvoyConfig       EnvoyConfig
	PrimaryDatacenter string

	// for testing only
	isTest bool
}

func RunExec(config ExecConfig) (ret int) {
	// Set up signal handlers and global context
	ctx, cancel := context.WithCancel(config.Context)
	interrupt := make(chan os.Signal, 1)
	signal.Notify(interrupt, os.Interrupt, syscall.SIGTERM)
	defer func() {
		signal.Stop(interrupt)
		cancel()
	}()
	go func() {
		select {
		case <-interrupt:
			config.Logger.Debug("received shutdown signal")
			cancel()
		case <-ctx.Done():
		}
	}()

	// ConsulServerConnMgr is the watcher for the Consul server addresses.
	wctx, wcancel := context.WithTimeout(ctx, 3*time.Second)

	// Release resources if consulServerConnMgr completes before timeout elapses
	defer wcancel()

	discoveryConfig := discovery.Config{
		Addresses: config.ConsulHTTPAddress,
		GRPCPort:  config.ConsulGRPCPort,
		Credentials: discovery.Credentials{
			Type: discovery.CredentialsTypeLogin,
			Login: discovery.LoginCredential{
				AuthMethod:  config.AuthConfig.Method,
				Namespace:   config.AuthConfig.Method,
				BearerToken: config.AuthConfig.Token,
			},
		},
	}
	if config.isTest {
		discoveryConfig.ServerWatchDisabled = true
	}
<<<<<<< HEAD

	consulServerConnMgr, err := discovery.NewWatcher(wctx, discoveryConfig, config.Logger)
	if err != nil {
		config.Logger.Error("failed to start Consul server connection manager", err)
		return 1
	}

	// Start Consul server discovery connection manager watcher
	go consulServerConnMgr.Run()
	defer consulServerConnMgr.Stop()

	// Wait for initial state.
	serverState, err := consulServerConnMgr.State()
	if err != nil {
		config.Logger.Error("failed to get Consul server state", err)
		return 1
	}
	config.Logger.Trace("%#v", serverState)

	consulClient, err := makeClient(config, serverState)
	if err != nil {
		config.Logger.Error("failed to get Consul server state", err)
		return 1
	}
	client := consul.NewClient(ctx, consulClient)
=======
	client := consul.NewClient(consulClient)
>>>>>>> 0f7e72db
	registry := consul.NewServiceRegistry(
		config.Logger.Named("service-registry"),
		client,
		config.GatewayConfig.Name,
		config.GatewayConfig.Namespace,
		config.GatewayConfig.Host,
	)
	if config.isTest {
		registry = registry.WithTries(1)
	}

	config.Logger.Trace("registering service")
	if err := registry.RegisterGateway(ctx, true); err != nil {
		config.Logger.Error("error registering service", "error", err)
		return 1
	}
	defer func() {
		config.Logger.Trace("deregistering service")
		// using context.Background here since the global context has
		// already been canceled at this point and we're just in a cleanup
		// function
		if err := registry.Deregister(context.Background()); err != nil {
			config.Logger.Error("error deregistering service", "error", err)
			ret = 1
		}
	}()

	envoyManager := envoy.NewManager(
		config.Logger.Named("envoy-manager"),
		envoy.ManagerConfig{
			ID:                registry.ID(),
			Namespace:         registry.Namespace(),
			ConsulCA:          config.EnvoyConfig.CACertificateFile,
			ConsulAddress:     config.EnvoyConfig.XDSAddress,
			ConsulXDSPort:     config.EnvoyConfig.XDSPort,
			BootstrapFilePath: config.EnvoyConfig.BootstrapFile,
			LogLevel:          config.LogLevel,
			Token:             config.ConsulConfig.Token,
			EnvoyBinary:       config.EnvoyConfig.Binary,
			ExtraArgs:         config.EnvoyConfig.ExtraArgs,
			Output:            config.EnvoyConfig.Output,
		},
	)
	options := consul.DefaultCertManagerOptions()
	options.PrimaryDatacenter = config.PrimaryDatacenter
	options.SDSAddress = config.EnvoyConfig.SDSAddress
	options.SDSPort = config.EnvoyConfig.SDSPort
	options.Directory = "/certs"
	if config.EnvoyConfig.CertificateDirectory != "" {
		options.Directory = config.EnvoyConfig.CertificateDirectory
	}
	certManager := consul.NewCertManager(
		config.Logger.Named("cert-manager"),
		client,
		config.GatewayConfig.Name,
		options,
	)
	sdsConfig, err := certManager.RenderSDSConfig()
	if err != nil {
		config.Logger.Error("error rendering SDS configuration files", "error", err)
		return 1
	}
	err = envoyManager.RenderBootstrap(sdsConfig)
	if err != nil {
		config.Logger.Error("error rendering Envoy configuration file", "error", err)
		return 1
	}

	group, groupCtx := errgroup.WithContext(ctx)
	group.Go(func() error {
		return certManager.Manage(groupCtx)
	})

	// wait until we've written once before booting envoy
	waitTime := defaultCertWaitTime
	if config.isTest {
		waitTime = 100 * time.Millisecond
	}
	waitCtx, waitCancel := context.WithTimeout(ctx, waitTime)
	defer waitCancel()
	config.Logger.Trace("waiting for initial certs to be written")
	if err := certManager.WaitForWrite(waitCtx); err != nil {
		config.Logger.Error("timeout waiting for certs to be written", "error", err)
		return 1
	}
	config.Logger.Trace("initial certificates written")

	group.Go(func() error {
		return envoyManager.Run(ctx)
	})

	config.Logger.Info("started consul-api-gateway api gateway")
	if err := group.Wait(); err != nil {
		config.Logger.Error("unexpected error", "error", err)
		return 1
	}

	config.Logger.Info("shutting down")
	return 0
}

func makeClient(config ExecConfig, s discovery.State) (*api.Client, error) {
	config.ConsulConfig.Address = fmt.Sprintf("%s:%d", s.Address.IP.String(), config.ConsulHTTPPort)
	if s.Token != "" {
		config.ConsulConfig.Token = s.Token
	}

	if config.ConsulConfig.Transport == nil {
		tlsClientConfig, err := api.SetupTLSConfig(&config.ConsulConfig.TLSConfig)

		if err != nil {
			return nil, fmt.Errorf("failed to configure TLS transport: %w", err)
		}

		config.ConsulConfig.Transport = &http.Transport{TLSClientConfig: tlsClientConfig}
	} else if config.ConsulConfig.Transport.TLSClientConfig == nil {
		tlsClientConfig, err := api.SetupTLSConfig(&config.ConsulConfig.TLSConfig)

		if err != nil {
			return nil, fmt.Errorf("failed to configure TLS transport: %w", err)
		}

		config.ConsulConfig.Transport.TLSClientConfig = tlsClientConfig
	}
	config.ConsulConfig.HttpClient.Transport = config.ConsulConfig.Transport

	return api.NewClient(&config.ConsulConfig)
}<|MERGE_RESOLUTION|>--- conflicted
+++ resolved
@@ -102,7 +102,6 @@
 	if config.isTest {
 		discoveryConfig.ServerWatchDisabled = true
 	}
-<<<<<<< HEAD
 
 	consulServerConnMgr, err := discovery.NewWatcher(wctx, discoveryConfig, config.Logger)
 	if err != nil {
@@ -128,9 +127,7 @@
 		return 1
 	}
 	client := consul.NewClient(ctx, consulClient)
-=======
-	client := consul.NewClient(consulClient)
->>>>>>> 0f7e72db
+
 	registry := consul.NewServiceRegistry(
 		config.Logger.Named("service-registry"),
 		client,
