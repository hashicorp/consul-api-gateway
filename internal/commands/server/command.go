package server

import (
	"context"
	"flag"
	"io"
	"io/ioutil"
	"os"
	"sync"
	"time"

	"github.com/mitchellh/cli"
	"sigs.k8s.io/controller-runtime/pkg/client/config"

	"github.com/hashicorp/consul-api-gateway/internal/k8s/utils"
	"github.com/hashicorp/consul/api"
	"github.com/hashicorp/go-hclog"

	"github.com/hashicorp/consul-api-gateway/internal/k8s"
)

const (
	defaultSDSServerHost = "consul-api-gateway-controller.default.svc.cluster.local"
	defaultSDSServerPort = 9090
	// The amount of time to wait for the first cert write
	defaultCertWaitTime = 1 * time.Minute
)

type Command struct {
	UI     cli.Ui
	output io.Writer
	ctx    context.Context

	isTest bool

	flagCAFile            string // CA File for CA for Consul server
	flagCASecret          string // CA Secret for Consul server
	flagCASecretNamespace string // CA Secret namespace for Consul server

	flagConsulAddress string // Consul server address

	flagSDSServerHost string // SDS server host
	flagSDSServerPort int    // SDS server port
	flagMetricsPort   int    // Port for prometheus metrics
	flagPprofPort     int    // Port for pprof profiling
	flagK8sContext    string // context to use
	flagK8sNamespace  string // namespace we're run in

	// Consul namespaces
	flagConsulDestinationNamespace string
	flagMirrorK8SNamespaces        bool
<<<<<<< HEAD
	flagMirroringK8SPrefix         string
=======
	flagMirrorK8SNamespacePrefix   string
>>>>>>> ee0f33fc

	// Logging
	flagLogLevel string
	flagLogJSON  bool

	flagSet *flag.FlagSet
	once    sync.Once
}

// New returns a new server command
func New(ctx context.Context, ui cli.Ui, logOutput io.Writer) *Command {
	return &Command{UI: ui, output: logOutput, ctx: ctx}
}

func (c *Command) init() {
	c.flagSet = flag.NewFlagSet("", flag.ContinueOnError)
	c.flagSet.StringVar(&c.flagCAFile, "ca-file", "", "Path to CA for Consul server.")
	c.flagSet.StringVar(&c.flagCASecret, "ca-secret", "", "CA Secret for Consul server.")
	c.flagSet.StringVar(&c.flagCASecretNamespace, "ca-secret-namespace", "default", "CA Secret namespace for Consul server.")
	c.flagSet.StringVar(&c.flagConsulAddress, "consul-address", "", "Consul Address.")
	c.flagSet.StringVar(&c.flagSDSServerHost, "sds-server-host", defaultSDSServerHost, "SDS Server Host.")
	c.flagSet.StringVar(&c.flagK8sContext, "k8s-context", "", "Kubernetes context to use.")
	c.flagSet.StringVar(&c.flagK8sNamespace, "k8s-namespace", "", "Kubernetes namespace to use.")
	c.flagSet.IntVar(&c.flagSDSServerPort, "sds-server-port", defaultSDSServerPort, "SDS Server Port.")
	c.flagSet.IntVar(&c.flagMetricsPort, "metrics-port", 0, "Metrics port, if not set, metrics are not enabled.")
	c.flagSet.IntVar(&c.flagPprofPort, "pprof-port", 0, "Go pprof port, if not set, profiling is not enabled.")

	{
		// Consul namespaces
		c.flagSet.StringVar(&c.flagConsulDestinationNamespace, "consul-destination-namespace", "", "Consul namespace to register gateway services.")
<<<<<<< HEAD
		c.flagSet.BoolVar(&c.flagMirrorK8SNamespaces, "mirror-k8s-namespaces", false, "Register Consul gateway services based on Kubernetes namespace.")
		c.flagSet.StringVar(&c.flagMirroringK8SPrefix, "mirror-k8s-namespace-prefix", "", "Namespace prefix for Consul services when mirroring Kubernetes namespaces.")
=======
		c.flagSet.BoolVar(&c.flagMirrorK8SNamespaces, "mirroring-k8s", false, "Register Consul gateway services based on Kubernetes namespace.")
		c.flagSet.StringVar(&c.flagMirrorK8SNamespacePrefix, "mirroring-k8s-prefix", "", "Namespace prefix for Consul services when mirroring Kubernetes namespaces.")
>>>>>>> ee0f33fc
	}

	{
		// Logging
		c.flagSet.StringVar(&c.flagLogLevel, "log-level", "info",
			"Log verbosity level. Supported values (in order of detail) are \"trace\", "+
				"\"debug\", \"info\", \"warn\", and \"error\".")
		c.flagSet.BoolVar(&c.flagLogJSON, "log-json", false,
			"Enable or disable JSON output format for logging.")
	}
}

func (c *Command) Run(args []string) int {
	c.once.Do(c.init)
	c.flagSet.SetOutput(c.output)

	if err := c.flagSet.Parse(args); err != nil {
		return 1
	}

	logger := hclog.New(&hclog.LoggerOptions{
		Level:           hclog.LevelFromString(c.flagLogLevel),
		Output:          c.output,
		JSONFormat:      c.flagLogJSON,
		IncludeLocation: true,
	}).Named("consul-api-gateway-server")

	cfg := k8s.Defaults()
	restConfig, err := config.GetConfigWithContext(c.flagK8sContext)
	if err != nil {
		logger.Error("error getting kubernetes configuration", "error", err)
		return 1
	}
	cfg.RestConfig = restConfig
	cfg.SDSServerHost = c.flagSDSServerHost
	cfg.SDSServerPort = c.flagSDSServerPort
	cfg.Namespace = c.flagK8sNamespace

	consulCfg := api.DefaultConfig()
	if c.flagCAFile != "" {
		consulCfg.TLSConfig.CAFile = c.flagCAFile
	}

	if c.flagCASecret != "" {
		// if we're pulling the cert from a secret, then we override the location
		// where we store it
		file, err := ioutil.TempFile("", "consul-api-gateway")
		if err != nil {
			logger.Error("error creating the kubernetes controller", "error", err)
			return 1
		}
		defer os.Remove(file.Name())
		consulCfg.TLSConfig.CAFile = file.Name()

		if err := utils.WriteSecretCertFile(restConfig, c.flagCASecret, file.Name(), c.flagCASecretNamespace); err != nil {
			logger.Error("error creating the kubernetes controller", "error", err)
			return 1
		}
	}
	// CA file can be set by cli flag or 'CONSUL_CACERT' env var
	if consulCfg.TLSConfig.CAFile != "" {
		consulCfg.Scheme = "https"
		consulCA, err := ioutil.ReadFile(consulCfg.TLSConfig.CAFile)
		if err != nil {
			logger.Error("error creating the kubernetes controller", "error", err)
			return 1
		}

		cfg.CACert = string(consulCA)
	}

	if c.flagConsulAddress != "" {
		consulCfg.Address = c.flagConsulAddress
	}

	cfg.ConsulNamespaceConfig = k8s.ConsulNamespaceConfig{
		ConsulDestinationNamespace:      c.flagConsulDestinationNamespace,
		MirrorKubernetesNamespaces:      c.flagMirrorK8SNamespaces,
<<<<<<< HEAD
		MirrorKubernetesNamespacePrefix: c.flagMirroringK8SPrefix,
=======
		MirrorKubernetesNamespacePrefix: c.flagMirrorK8SNamespacePrefix,
>>>>>>> ee0f33fc
	}

	return RunServer(ServerConfig{
		Context:       context.Background(),
		Logger:        logger,
		ConsulConfig:  consulCfg,
		K8sConfig:     cfg,
		ProfilingPort: c.flagPprofPort,
		MetricsPort:   c.flagMetricsPort,
		isTest:        c.isTest,
	})
}

func (c *Command) Synopsis() string {
	return "Starts the consul-api-gateway control plane server"
}

func (c *Command) Help() string {
	return `
Usage: consul-api-gateway server [options]
`
}<|MERGE_RESOLUTION|>--- conflicted
+++ resolved
@@ -49,11 +49,8 @@
 	// Consul namespaces
 	flagConsulDestinationNamespace string
 	flagMirrorK8SNamespaces        bool
-<<<<<<< HEAD
 	flagMirroringK8SPrefix         string
-=======
 	flagMirrorK8SNamespacePrefix   string
->>>>>>> ee0f33fc
 
 	// Logging
 	flagLogLevel string
@@ -84,13 +81,8 @@
 	{
 		// Consul namespaces
 		c.flagSet.StringVar(&c.flagConsulDestinationNamespace, "consul-destination-namespace", "", "Consul namespace to register gateway services.")
-<<<<<<< HEAD
-		c.flagSet.BoolVar(&c.flagMirrorK8SNamespaces, "mirror-k8s-namespaces", false, "Register Consul gateway services based on Kubernetes namespace.")
-		c.flagSet.StringVar(&c.flagMirroringK8SPrefix, "mirror-k8s-namespace-prefix", "", "Namespace prefix for Consul services when mirroring Kubernetes namespaces.")
-=======
 		c.flagSet.BoolVar(&c.flagMirrorK8SNamespaces, "mirroring-k8s", false, "Register Consul gateway services based on Kubernetes namespace.")
 		c.flagSet.StringVar(&c.flagMirrorK8SNamespacePrefix, "mirroring-k8s-prefix", "", "Namespace prefix for Consul services when mirroring Kubernetes namespaces.")
->>>>>>> ee0f33fc
 	}
 
 	{
@@ -169,11 +161,8 @@
 	cfg.ConsulNamespaceConfig = k8s.ConsulNamespaceConfig{
 		ConsulDestinationNamespace:      c.flagConsulDestinationNamespace,
 		MirrorKubernetesNamespaces:      c.flagMirrorK8SNamespaces,
-<<<<<<< HEAD
 		MirrorKubernetesNamespacePrefix: c.flagMirroringK8SPrefix,
-=======
 		MirrorKubernetesNamespacePrefix: c.flagMirrorK8SNamespacePrefix,
->>>>>>> ee0f33fc
 	}
 
 	return RunServer(ServerConfig{
