--- conflicted
+++ resolved
@@ -202,13 +202,8 @@
 			var initialReplicas int32 = 3
 			var minReplicas int32 = 2
 			var maxReplicas int32 = 8
-<<<<<<< HEAD
-			var exceedsMin int32 = minReplicas - 1
-			var exceedsMax int32 = maxReplicas + 1
-=======
 			var exceedsMin = minReplicas - 1
 			var exceedsMax = maxReplicas + 1
->>>>>>> e4a0f4ba
 			useHostPorts := false
 
 			// Create a GatewayClassConfig
@@ -226,17 +221,9 @@
 
 			// Create a Gateway and wait for it to be ready
 			gatewayName := envconf.RandomName("gw", 16)
-<<<<<<< HEAD
-			gateway := createGateway(ctx, t, resources, gatewayName, gatewayClass, []gateway.Listener{httpsListener})
+			gateway := createGateway(ctx, t, resources, gatewayName, namespace, gatewayClass, []gateway.Listener{httpsListener})
 
 			require.Eventually(t, gatewayStatusCheck(ctx, resources, gatewayName, namespace, conditionReady), checkTimeout, checkInterval, "no gateway found in the allotted time")
-
-			require.Eventually(t, gatewayStatusCheck(ctx, resources, gatewayName, namespace, conditionReady), 30*time.Second, checkInterval, "no gateway found in the allotted time")
-=======
-			gateway := createGateway(ctx, t, resources, gatewayName, namespace, gatewayClass, []gateway.Listener{httpsListener})
-
-			require.Eventually(t, gatewayStatusCheck(ctx, resources, gatewayName, namespace, conditionReady), checkTimeout, checkInterval, "no gateway found in the allotted time")
->>>>>>> e4a0f4ba
 			checkGatewayConfigAnnotation(ctx, t, resources, gatewayName, namespace, gatewayClassConfig)
 
 			// Fetch the deployment created by the gateway and check the number of replicas
