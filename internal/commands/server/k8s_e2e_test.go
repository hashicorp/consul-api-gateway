//go:build e2e
// +build e2e

package server

import (
	"context"
	"crypto/tls"
	"encoding/json"
	"fmt"
	"io"
	"net"
	"net/http"
	"os"
	"strings"
	"testing"
	"time"

	"github.com/stretchr/testify/assert"
	"github.com/stretchr/testify/require"
	apps "k8s.io/api/apps/v1"
	core "k8s.io/api/core/v1"
	meta "k8s.io/apimachinery/pkg/apis/meta/v1"
	"sigs.k8s.io/e2e-framework/klient/k8s/resources"
	"sigs.k8s.io/e2e-framework/pkg/env"
	"sigs.k8s.io/e2e-framework/pkg/envconf"
	"sigs.k8s.io/e2e-framework/pkg/features"
	gateway "sigs.k8s.io/gateway-api/apis/v1alpha2"

	"github.com/hashicorp/consul-api-gateway/internal/k8s"
	"github.com/hashicorp/consul-api-gateway/internal/testing/e2e"
	apigwv1alpha1 "github.com/hashicorp/consul-api-gateway/pkg/apis/v1alpha1"
	"github.com/hashicorp/consul/api"
)

var (
	testenv      env.Environment
	hostRoute    string
	timeoutCheck = 1 * time.Minute
)

func init() {
	hostRoute = os.Getenv("DOCKER_HOST_ROUTE")
	if hostRoute == "" {
		hostRoute = "host.docker.internal"
	}
}

func TestMain(m *testing.M) {
	testenv = env.New()

	testenv.Setup(
		e2e.SetUpStack(hostRoute),
	)

	testenv.Finish(
		e2e.TearDownStack,
	)

	testenv.Run(m)
}

func TestGatewayWithClassConfigChange(t *testing.T) {
	feature := features.New("gateway admission").
		Assess("gateway behavior on class config change", func(ctx context.Context, t *testing.T, cfg *envconf.Config) context.Context {
			namespace := e2e.Namespace(ctx)
			resources := cfg.Client().Resources(namespace)

			// Create a GatewayClassConfig
			firstConfig, gc := createGatewayClass(ctx, t, cfg)
			require.Eventually(t, gatewayClassStatusCheck(ctx, resources, gc.Name, namespace, conditionAccepted), 30*time.Second, 1*time.Second, "gatewayclass not accepted in the allotted time")

			oldServiceType := *firstConfig.Spec.ServiceType

			// Create a Gateway and wait for it to be ready
			firstGatewayName := envconf.RandomName("gw", 16)
			firstGateway := createGateway(ctx, t, cfg, firstGatewayName, gc, 443)
			require.Eventually(t, func() bool {
				err := resources.Get(ctx, firstGatewayName, namespace, firstGateway)
				return err == nil && conditionAccepted(firstGateway.Status.Conditions)
			}, 60*time.Second, 1*time.Second, "no gateway found in the allotted time")
			require.Eventually(t, gatewayStatusCheck(ctx, resources, firstGatewayName, namespace, conditionReady), 30*time.Second, 1*time.Second, "no gateway found in the allotted time")
			checkGatewayConfigAnnotation(t, firstGateway, firstConfig)

			// Modify GatewayClassConfig used for Gateway
			secondConfig := &apigwv1alpha1.GatewayClassConfig{}
			require.NoError(t, resources.Get(ctx, firstConfig.Name, namespace, secondConfig))

			newServiceType := core.ServiceTypeLoadBalancer
			require.NotEqual(t, newServiceType, oldServiceType)
			secondConfig.Spec.ServiceType = &newServiceType
			require.NoError(t, resources.Update(ctx, secondConfig))

			// Create a second Gateway and wait for it to be ready
			secondGatewayName := envconf.RandomName("gw", 16)
			secondGateway := createGateway(ctx, t, cfg, secondGatewayName, gc, 443)
			require.Eventually(t, func() bool {
				err := resources.Get(ctx, secondGatewayName, namespace, secondGateway)
				return err == nil && conditionAccepted(secondGateway.Status.Conditions)
			}, 30*time.Second, 1*time.Second, "no gateway found in the allotted time")
			require.Eventually(t, gatewayStatusCheck(ctx, resources, secondGatewayName, namespace, conditionReady), 30*time.Second, 1*time.Second, "no gateway found in the allotted time")
			checkGatewayConfigAnnotation(t, secondGateway, secondConfig)

			// Verify that 1st Gateway retains initial GatewayClassConfig and 2nd Gateway retains updated GatewayClassConfig
			checkGatewayConfigAnnotation(t, firstGateway, firstConfig)
			checkGatewayConfigAnnotation(t, secondGateway, secondConfig)

			assert.NoError(t, resources.Delete(ctx, firstGateway))
			assert.NoError(t, resources.Delete(ctx, secondGateway))

			return ctx
		})

	testenv.Test(t, feature.Feature())
}

func TestGatewayBasic(t *testing.T) {
	feature := features.New("gateway admission").
		Assess("basic admission and status updates", func(ctx context.Context, t *testing.T, cfg *envconf.Config) context.Context {
			namespace := e2e.Namespace(ctx)
			resources := cfg.Client().Resources(namespace)

			gatewayName := envconf.RandomName("gw", 16)
			gcc, gc := createGatewayClass(ctx, t, cfg)

			require.Eventually(t, func() bool {
				created := &gateway.GatewayClass{}
<<<<<<< HEAD
				if err := resources.Get(ctx, gc.Name, "", created); err != nil {
					return false
				}

				for _, condition := range created.Status.Conditions {
					if condition.Type == "Accepted" ||
						condition.Status == "True" {
						return true
					}
				}
				return false
			}, timeoutCheck, 1*time.Second, "gatewayclass not accepted in the allotted time")
=======
				err := resources.Get(ctx, gc.Name, "", created)
				return err == nil && conditionAccepted(created.Status.Conditions)
			}, 30*time.Second, 1*time.Second, "gatewayclass not accepted in the allotted time")
>>>>>>> dc7562ac

			_ = createGateway(ctx, t, cfg, gatewayName, gc, 443)

			require.Eventually(t, func() bool {
<<<<<<< HEAD
				deployment := &apps.Deployment{}
				if err := resources.Get(ctx, gatewayName, namespace, deployment); err != nil {
					return false
				}
				return true
			}, timeoutCheck, 1*time.Second, "no deployment found in the allotted time")

			created := &gateway.Gateway{}
			require.Eventually(t, func() bool {
				if err := resources.Get(ctx, gatewayName, namespace, created); err != nil {
					return false
				}
				for _, condition := range created.Status.Conditions {
					if condition.Type == "Accepted" ||
						condition.Status == "True" {
						return true
					}
				}
				return false
			}, timeoutCheck, 1*time.Second, "no gateway found in the allotted time")
=======
				err := resources.Get(ctx, gatewayName, namespace, &apps.Deployment{})
				return err == nil
			}, 30*time.Second, 1*time.Second, "no deployment found in the allotted time")

			created := &gateway.Gateway{}
			require.Eventually(t, func() bool {
				err := resources.Get(ctx, gatewayName, namespace, created)
				return err == nil && conditionAccepted(created.Status.Conditions)
			}, 30*time.Second, 1*time.Second, "no gateway found in the allotted time")
>>>>>>> dc7562ac

			checkGatewayConfigAnnotation(t, created, gcc)

			// check for the service being registered
			client := e2e.ConsulClient(ctx)
			require.Eventually(t, func() bool {
				services, _, err := client.Catalog().Service(gatewayName, "", &api.QueryOptions{
					Namespace: e2e.ConsulNamespace(ctx),
				})
				if err != nil {
					return false
				}
				if len(services) != 1 {
					return false
				}
				service := services[0]
				status := service.Checks.AggregatedStatus()
				return status == "passing"
			}, timeoutCheck, 1*time.Second, "no healthy consul service found in the allotted time")

			require.Eventually(t, gatewayStatusCheck(ctx, resources, gatewayName, namespace, conditionReady), timeoutCheck, 1*time.Second, "no gateway found in the allotted time")

			err := resources.Delete(ctx, created)
			require.NoError(t, err)
			require.Eventually(t, func() bool {
				services, _, err := client.Catalog().Service(gatewayName, "", &api.QueryOptions{
					Namespace: e2e.ConsulNamespace(ctx),
				})
				if err != nil {
					return false
				}
				return len(services) == 0
			}, timeoutCheck, 1*time.Second, "consul service not deregistered in the allotted time")

			return ctx
		})

	testenv.Test(t, feature.Feature())
}

func TestServiceListeners(t *testing.T) {
	feature := features.New("service updates").
		Assess("port exposure for updated listeners", func(ctx context.Context, t *testing.T, cfg *envconf.Config) context.Context {
			namespace := e2e.Namespace(ctx)
			resources := cfg.Client().Resources(namespace)

			gatewayName := envconf.RandomName("gw", 16)
			gcc, gc := createGatewayClass(ctx, t, cfg)

			gw := createGateway(ctx, t, cfg, gatewayName, gc, 443)

			require.Eventually(t, func() bool {
				service := &core.Service{}
				if err := resources.Get(ctx, gatewayName, namespace, service); err != nil {
					return false
				}
				if len(service.Spec.Ports) != 1 {
					return false
				}
				port := service.Spec.Ports[0]
				return port.Port == 443
			}, timeoutCheck, 1*time.Second, "no service found in the allotted time")

			// update the class config to ensure our config snapshot works
			err := resources.Get(ctx, gcc.Name, gcc.Namespace, gcc)
			require.NoError(t, err)
			serviceType := core.ServiceTypeLoadBalancer
			gcc.Spec.ServiceType = &serviceType
			err = resources.Update(ctx, gcc)
			require.NoError(t, err)

			err = resources.Get(ctx, gatewayName, namespace, gw)
			require.NoError(t, err)
			gw.Spec.Listeners[0].Port = 444
			err = resources.Update(ctx, gw)
			require.NoError(t, err)

			require.Eventually(t, func() bool {
				service := &core.Service{}
				if err := resources.Get(ctx, gatewayName, namespace, service); err != nil {
					return false
				}
				if len(service.Spec.Ports) != 1 {
					return false
				}
				require.Equal(t, core.ServiceTypeNodePort, service.Spec.Type)
				port := service.Spec.Ports[0]
				return port.Port == 444
			}, timeoutCheck, 1*time.Second, "service not updated in the allotted time")

			return ctx
		})

	testenv.Test(t, feature.Feature())
}

func TestHTTPMeshService(t *testing.T) {
	feature := features.New("mesh service routing").
		Assess("basic routing", func(ctx context.Context, t *testing.T, cfg *envconf.Config) context.Context {
			serviceOne, err := e2e.DeployHTTPMeshService(ctx, cfg)
			require.NoError(t, err)
			serviceTwo, err := e2e.DeployHTTPMeshService(ctx, cfg)
			require.NoError(t, err)
			// register this service in a different consul namespace
			serviceThree, err := e2e.DeployHTTPMeshService(ctx, cfg, e2e.ConsulNamespace(ctx))
			require.NoError(t, err)
			serviceFour, err := e2e.DeployHTTPMeshService(ctx, cfg)
			require.NoError(t, err)
			serviceFive, err := e2e.DeployHTTPMeshService(ctx, cfg)
			require.NoError(t, err)

			namespace := e2e.Namespace(ctx)
			configName := envconf.RandomName("gcc", 16)
			className := envconf.RandomName("gc", 16)
			gatewayName := envconf.RandomName("gw", 16)
			routeOneName := envconf.RandomName("route", 16)
			routeTwoName := envconf.RandomName("route", 16)
			routeThreeName := envconf.RandomName("route", 16)

			resources := cfg.Client().Resources(namespace)

			gcc := &apigwv1alpha1.GatewayClassConfig{
				ObjectMeta: meta.ObjectMeta{
					Name: configName,
				},
				Spec: apigwv1alpha1.GatewayClassConfigSpec{
					ImageSpec: apigwv1alpha1.ImageSpec{
						ConsulAPIGateway: e2e.DockerImage(ctx),
					},
					UseHostPorts: true,
					LogLevel:     "trace",
					ConsulSpec: apigwv1alpha1.ConsulSpec{
						Address: hostRoute,
						Scheme:  "https",
						PortSpec: apigwv1alpha1.PortSpec{
							GRPC: e2e.ConsulGRPCPort(ctx),
							HTTP: e2e.ConsulHTTPPort(ctx),
						},
						AuthSpec: apigwv1alpha1.AuthSpec{
							Method:  "consul-api-gateway",
							Account: "consul-api-gateway",
						},
					},
				},
			}
			err = resources.Create(ctx, gcc)
			require.NoError(t, err)

			gc := &gateway.GatewayClass{
				ObjectMeta: meta.ObjectMeta{
					Name: className,
				},
				Spec: gateway.GatewayClassSpec{
					ControllerName: k8s.ControllerName,
					ParametersRef: &gateway.ParametersReference{
						Group: apigwv1alpha1.Group,
						Kind:  apigwv1alpha1.GatewayClassConfigKind,
						Name:  configName,
					},
				},
			}
			err = resources.Create(ctx, gc)
			require.NoError(t, err)

<<<<<<< HEAD
			gw := &gateway.Gateway{
				ObjectMeta: meta.ObjectMeta{
					Name:      gatewayName,
					Namespace: namespace,
				},
				Spec: gateway.GatewaySpec{
					GatewayClassName: gateway.ObjectName(gc.Name),
					Listeners: []gateway.Listener{{
						Name:     "https",
						Port:     gateway.PortNumber(e2e.HTTPPort(ctx)),
						Protocol: gateway.HTTPSProtocolType,
						TLS: &gateway.GatewayTLSConfig{
							CertificateRefs: []*gateway.SecretObjectReference{{
								Name:      "consul-server-cert",
								Namespace: &gatewayNamespace,
							}},
						},
					}},
				},
			}
			err = resources.Create(ctx, gw)
			require.NoError(t, err)
			require.Eventually(t, gatewayStatusCheck(ctx, resources, gatewayName, namespace, conditionReady), timeoutCheck, 1*time.Second, "no gateway found in the allotted time")
=======
			gw := createGateway(ctx, t, cfg, gatewayName, gc, gateway.PortNumber(e2e.HTTPPort(ctx)))
			require.Eventually(t, gatewayStatusCheck(ctx, resources, gatewayName, namespace, conditionReady), 30*time.Second, 1*time.Second, "no gateway found in the allotted time")
>>>>>>> dc7562ac

			// route 1
			port := gateway.PortNumber(serviceOne.Spec.Ports[0].Port)
			path := "/v1"
			pathMatch := gateway.PathMatchExact
			routeOne := &gateway.HTTPRoute{
				ObjectMeta: meta.ObjectMeta{
					Name:      routeOneName,
					Namespace: namespace,
				},
				Spec: gateway.HTTPRouteSpec{
					CommonRouteSpec: gateway.CommonRouteSpec{
						ParentRefs: []gateway.ParentRef{{
							Name: gateway.ObjectName(gatewayName),
						}},
					},
					Rules: []gateway.HTTPRouteRule{{
						Matches: []gateway.HTTPRouteMatch{{
							Path: &gateway.HTTPPathMatch{
								Type:  &pathMatch,
								Value: &path,
							},
						}},
						BackendRefs: []gateway.HTTPBackendRef{{
							BackendRef: gateway.BackendRef{
								BackendObjectReference: gateway.BackendObjectReference{
									Name: gateway.ObjectName(serviceOne.Name),
									Port: &port,
								},
							},
						}},
					}},
				},
			}
			err = resources.Create(ctx, routeOne)
			require.NoError(t, err)

			// route 2
			port = gateway.PortNumber(serviceTwo.Spec.Ports[0].Port)
			portFour := gateway.PortNumber(serviceFour.Spec.Ports[0].Port)
			portFive := gateway.PortNumber(serviceFive.Spec.Ports[0].Port)
			path = "/v2"
			route := &gateway.HTTPRoute{
				ObjectMeta: meta.ObjectMeta{
					Name:      routeTwoName,
					Namespace: namespace,
				},
				Spec: gateway.HTTPRouteSpec{
					CommonRouteSpec: gateway.CommonRouteSpec{
						ParentRefs: []gateway.ParentRef{{
							Name: gateway.ObjectName(gatewayName),
						}},
					},
					Rules: []gateway.HTTPRouteRule{{
						Matches: []gateway.HTTPRouteMatch{{
							Path: &gateway.HTTPPathMatch{
								Type:  &pathMatch,
								Value: &path,
							},
						}},
						BackendRefs: []gateway.HTTPBackendRef{{
							BackendRef: gateway.BackendRef{
								BackendObjectReference: gateway.BackendObjectReference{
									Name: gateway.ObjectName(serviceTwo.Name),
									Port: &port,
								},
							},
						}},
					}, {
						BackendRefs: []gateway.HTTPBackendRef{{
							BackendRef: gateway.BackendRef{
								BackendObjectReference: gateway.BackendObjectReference{
									Name: gateway.ObjectName(serviceFour.Name),
									Port: &portFour,
								},
							},
						}, {
							BackendRef: gateway.BackendRef{
								BackendObjectReference: gateway.BackendObjectReference{
									Name: gateway.ObjectName(serviceFive.Name),
									Port: &portFive,
								},
							},
						}},
					}},
				},
			}
			err = resources.Create(ctx, route)
			require.NoError(t, err)

			// route 3
			port = gateway.PortNumber(serviceThree.Spec.Ports[0].Port)
			path = "/v3"
			headerMatch := gateway.HeaderMatchExact
			route = &gateway.HTTPRoute{
				ObjectMeta: meta.ObjectMeta{
					Name:      routeThreeName,
					Namespace: namespace,
				},
				Spec: gateway.HTTPRouteSpec{
					CommonRouteSpec: gateway.CommonRouteSpec{
						ParentRefs: []gateway.ParentRef{{
							Name: gateway.ObjectName(gatewayName),
						}},
					},
					Hostnames: []gateway.Hostname{"test.host"},
					Rules: []gateway.HTTPRouteRule{{
						Matches: []gateway.HTTPRouteMatch{{
							Path: &gateway.HTTPPathMatch{
								Type:  &pathMatch,
								Value: &path,
							},
							Headers: []gateway.HTTPHeaderMatch{{
								Type:  &headerMatch,
								Name:  gateway.HTTPHeaderName("x-v3"),
								Value: "v3",
							}},
						}},
						BackendRefs: []gateway.HTTPBackendRef{{
							BackendRef: gateway.BackendRef{
								BackendObjectReference: gateway.BackendObjectReference{
									Name: gateway.ObjectName(serviceThree.Name),
									Port: &port,
								},
							},
						}},
					}},
				},
			}
			err = resources.Create(ctx, route)
			require.NoError(t, err)

			checkPort := e2e.HTTPPort(ctx)
			checkRoute(t, checkPort, "/v1", serviceOne.Name, nil, "service one not routable in allotted time")
			checkRoute(t, checkPort, "/v2", serviceTwo.Name, nil, "service two not routable in allotted time")
			checkRoute(t, checkPort, "/v3", serviceThree.Name, map[string]string{
				"x-v3": "v3",
				"Host": "test.host",
			}, "service three not routable in allotted time")
			checkRoute(t, checkPort, "/v3", serviceFour.Name, nil, "service four not routable in allotted time")
			checkRoute(t, checkPort, "/v3", serviceFive.Name, nil, "service five not routable in allotted time")

			err = resources.Delete(ctx, routeOne)
			require.NoError(t, err)

			checkRoute(t, checkPort, "/v1", serviceFour.Name, nil, "after route deletion service four not routable in allotted time")
			checkRoute(t, checkPort, "/v1", serviceFive.Name, nil, "after route deletion service five not routable in allotted time")

			require.Eventually(t, gatewayStatusCheck(ctx, resources, gatewayName, namespace, conditionInSync), timeoutCheck, 1*time.Second, "gateway not synced in the allotted time")

			client := e2e.ConsulClient(ctx)
			require.Eventually(t, func() bool {
				entry, _, err := client.ConfigEntries().Get(api.IngressGateway, gatewayName, &api.QueryOptions{
					Namespace: e2e.ConsulNamespace(ctx),
				})
				if err != nil {
					return false
				}
				return entry != nil
			}, timeoutCheck, 1*time.Second, "no consul config entry found")

			err = resources.Delete(ctx, gw)
			require.NoError(t, err)

			require.Eventually(t, func() bool {
				_, _, err := client.ConfigEntries().Get(api.IngressGateway, gatewayName, &api.QueryOptions{
					Namespace: e2e.ConsulNamespace(ctx),
				})
				if err == nil {
					return false
				}
				return strings.Contains(err.Error(), "Unexpected response code: 404")
			}, timeoutCheck, 1*time.Second, "consul config entry not cleaned up")

			return ctx
		})

	testenv.Test(t, feature.Feature())
}

func TestTCPMeshService(t *testing.T) {
	feature := features.New("mesh service tcp routing").
		Assess("basic routing", func(ctx context.Context, t *testing.T, cfg *envconf.Config) context.Context {
			serviceOne, err := e2e.DeployTCPMeshService(ctx, cfg)
			require.NoError(t, err)
			serviceTwo, err := e2e.DeployTCPMeshService(ctx, cfg)
			require.NoError(t, err)
			serviceThree, err := e2e.DeployTCPMeshService(ctx, cfg)
			require.NoError(t, err)
			serviceFour, err := e2e.DeployTCPMeshService(ctx, cfg)
			require.NoError(t, err)

			namespace := e2e.Namespace(ctx)
			configName := envconf.RandomName("gcc", 16)
			className := envconf.RandomName("gc", 16)
			gatewayName := envconf.RandomName("gw", 16)
			routeOneName := envconf.RandomName("route", 16)
			routeTwoName := envconf.RandomName("route", 16)

			resources := cfg.Client().Resources(namespace)

			gcc := &apigwv1alpha1.GatewayClassConfig{
				ObjectMeta: meta.ObjectMeta{
					Name: configName,
				},
				Spec: apigwv1alpha1.GatewayClassConfigSpec{
					ImageSpec: apigwv1alpha1.ImageSpec{
						ConsulAPIGateway: e2e.DockerImage(ctx),
					},
					UseHostPorts: true,
					LogLevel:     "trace",
					ConsulSpec: apigwv1alpha1.ConsulSpec{
						Address: hostRoute,
						Scheme:  "https",
						PortSpec: apigwv1alpha1.PortSpec{
							GRPC: e2e.ConsulGRPCPort(ctx),
							HTTP: e2e.ConsulHTTPPort(ctx),
						},
						AuthSpec: apigwv1alpha1.AuthSpec{
							Method:  "consul-api-gateway",
							Account: "consul-api-gateway",
						},
					},
				},
			}
			err = resources.Create(ctx, gcc)
			require.NoError(t, err)

			gc := &gateway.GatewayClass{
				ObjectMeta: meta.ObjectMeta{
					Name: className,
				},
				Spec: gateway.GatewayClassSpec{
					ControllerName: k8s.ControllerName,
					ParametersRef: &gateway.ParametersReference{
						Group: apigwv1alpha1.Group,
						Kind:  apigwv1alpha1.GatewayClassConfigKind,
						Name:  configName,
					},
				},
			}
			err = resources.Create(ctx, gc)
			require.NoError(t, err)

			gw := &gateway.Gateway{
				ObjectMeta: meta.ObjectMeta{
					Name:      gatewayName,
					Namespace: namespace,
				},
				Spec: gateway.GatewaySpec{
					GatewayClassName: gateway.ObjectName(gc.Name),
					Listeners: []gateway.Listener{{
						Name:     "tcp",
						Port:     gateway.PortNumber(e2e.TCPPort(ctx)),
						Protocol: gateway.TCPProtocolType,
					}},
				},
			}
			err = resources.Create(ctx, gw)
			require.NoError(t, err)
			require.Eventually(t, gatewayStatusCheck(ctx, resources, gatewayName, namespace, conditionReady), timeoutCheck, 1*time.Second, "no gateway found in the allotted time")

			// route 1
			portOne := gateway.PortNumber(serviceOne.Spec.Ports[0].Port)
			portTwo := gateway.PortNumber(serviceTwo.Spec.Ports[0].Port)
			portThree := gateway.PortNumber(serviceThree.Spec.Ports[0].Port)
			routeOne := &gateway.TCPRoute{
				ObjectMeta: meta.ObjectMeta{
					Name:      routeOneName,
					Namespace: namespace,
				},
				Spec: gateway.TCPRouteSpec{
					CommonRouteSpec: gateway.CommonRouteSpec{
						ParentRefs: []gateway.ParentRef{{
							Name: gateway.ObjectName(gatewayName),
						}},
					},
					Rules: []gateway.TCPRouteRule{{
						BackendRefs: []gateway.BackendRef{{
							BackendObjectReference: gateway.BackendObjectReference{
								Name: gateway.ObjectName(serviceOne.Name),
								Port: &portOne,
							},
						}, {
							BackendObjectReference: gateway.BackendObjectReference{
								Name: gateway.ObjectName(serviceTwo.Name),
								Port: &portTwo,
							},
						}},
					}, {
						BackendRefs: []gateway.BackendRef{{
							BackendObjectReference: gateway.BackendObjectReference{
								Name: gateway.ObjectName(serviceThree.Name),
								Port: &portThree,
							},
						}},
					}},
				},
			}
			err = resources.Create(ctx, routeOne)
			require.NoError(t, err)

			require.Eventually(t, tcpRouteStatusCheck(ctx, resources, gatewayName, routeOneName, namespace, routeRefErrors), timeoutCheck, 1*time.Second, "route status not set in allotted time")

			// route 2
			portFour := gateway.PortNumber(serviceFour.Spec.Ports[0].Port)
			route := &gateway.TCPRoute{
				ObjectMeta: meta.ObjectMeta{
					Name:      routeTwoName,
					Namespace: namespace,
				},
				Spec: gateway.TCPRouteSpec{
					CommonRouteSpec: gateway.CommonRouteSpec{
						ParentRefs: []gateway.ParentRef{{
							Name: gateway.ObjectName(gatewayName),
						}},
					},
					Rules: []gateway.TCPRouteRule{{
						BackendRefs: []gateway.BackendRef{{
							BackendObjectReference: gateway.BackendObjectReference{
								Name: gateway.ObjectName(serviceFour.Name),
								Port: &portFour,
							},
						}},
					}},
				},
			}
			err = resources.Create(ctx, route)
			require.NoError(t, err)

			checkPort := e2e.TCPPort(ctx)

			// only service 4 should be routable as we don't support routes with multiple rules or backend refs for TCP
			checkTCPRoute(t, checkPort, serviceFour.Name, "service four not routable in allotted time")

			require.Eventually(t, gatewayStatusCheck(ctx, resources, gatewayName, namespace, conditionInSync), timeoutCheck, 1*time.Second, "gateway not synced in the allotted time")
			return ctx
		}).
		Assess("tls routing", func(ctx context.Context, t *testing.T, cfg *envconf.Config) context.Context {
			serviceOne, err := e2e.DeployTCPMeshService(ctx, cfg)
			serviceTwo, err := e2e.DeployTCPMeshService(ctx, cfg)
			require.NoError(t, err)

			namespace := e2e.Namespace(ctx)
			configName := envconf.RandomName("gcc", 16)
			className := envconf.RandomName("gc", 16)
			gatewayName := envconf.RandomName("gw", 16)
			routeOneName := envconf.RandomName("route", 16)
			routeTwoName := envconf.RandomName("route", 16)
			listenerOneName := "tcp"
			listenerTwoName := "insecure"
			listenerOnePort := e2e.TCPTLSPort(ctx)
			listenerTwoPort := e2e.ExtraTCPTLSPort(ctx)

			gatewayNamespace := gateway.Namespace(namespace)
			resources := cfg.Client().Resources(namespace)

			gcc := &apigwv1alpha1.GatewayClassConfig{
				ObjectMeta: meta.ObjectMeta{
					Name: configName,
				},
				Spec: apigwv1alpha1.GatewayClassConfigSpec{
					ImageSpec: apigwv1alpha1.ImageSpec{
						ConsulAPIGateway: e2e.DockerImage(ctx),
					},
					UseHostPorts: true,
					LogLevel:     "trace",
					ConsulSpec: apigwv1alpha1.ConsulSpec{
						Address: hostRoute,
						Scheme:  "https",
						PortSpec: apigwv1alpha1.PortSpec{
							GRPC: e2e.ConsulGRPCPort(ctx),
							HTTP: e2e.ConsulHTTPPort(ctx),
						},
						AuthSpec: apigwv1alpha1.AuthSpec{
							Method:  "consul-api-gateway",
							Account: "consul-api-gateway",
						},
					},
				},
			}
			err = resources.Create(ctx, gcc)
			require.NoError(t, err)

			gc := &gateway.GatewayClass{
				ObjectMeta: meta.ObjectMeta{
					Name: className,
				},
				Spec: gateway.GatewayClassSpec{
					ControllerName: k8s.ControllerName,
					ParametersRef: &gateway.ParametersReference{
						Group: apigwv1alpha1.Group,
						Kind:  apigwv1alpha1.GatewayClassConfigKind,
						Name:  configName,
					},
				},
			}
			err = resources.Create(ctx, gc)
			require.NoError(t, err)

			gw := &gateway.Gateway{
				ObjectMeta: meta.ObjectMeta{
					Name:      gatewayName,
					Namespace: namespace,
				},
				Spec: gateway.GatewaySpec{
					GatewayClassName: gateway.ObjectName(gc.Name),
					Listeners: []gateway.Listener{
						{
							Name:     gateway.SectionName(listenerOneName),
							Port:     gateway.PortNumber(listenerOnePort),
							Protocol: gateway.TCPProtocolType,
							TLS: &gateway.GatewayTLSConfig{
								CertificateRefs: []*gateway.SecretObjectReference{{
									Name:      "consul-server-cert",
									Namespace: &gatewayNamespace,
								}},
							},
						},
						{
							Name:     gateway.SectionName(listenerTwoName),
							Port:     gateway.PortNumber(listenerTwoPort),
							Protocol: gateway.TCPProtocolType,
							TLS: &gateway.GatewayTLSConfig{
								CertificateRefs: []*gateway.SecretObjectReference{{
									Name:      "consul-server-cert",
									Namespace: &gatewayNamespace,
								}},
								Options: map[gateway.AnnotationKey]gateway.AnnotationValue{
									"api-gateway.consul.hashicorp.com/tls_min_version":   "TLSv1_1",
									"api-gateway.consul.hashicorp.com/tls_cipher_suites": "TLS_RSA_WITH_AES_128_CBC_SHA",
								},
							},
						},
					},
				},
			}
			err = resources.Create(ctx, gw)
			require.NoError(t, err)
			require.Eventually(t, gatewayStatusCheck(ctx, resources, gatewayName, namespace, conditionReady), timeoutCheck, 1*time.Second, "no gateway found in the allotted time")

			createTCPRoute(ctx, t, resources, namespace, gatewayName, gateway.SectionName(listenerOneName), routeOneName, serviceOne.Name, gateway.PortNumber(serviceOne.Spec.Ports[0].Port))
			createTCPRoute(ctx, t, resources, namespace, gatewayName, gateway.SectionName(listenerTwoName), routeTwoName, serviceTwo.Name, gateway.PortNumber(serviceTwo.Spec.Ports[0].Port))

			checkTCPTLSRoute(t, listenerOnePort, &tls.Config{
				InsecureSkipVerify: true,
			}, serviceOne.Name, "service not routable in allotted time")

			// Force insecure cipher suite excluded from Consul API Gateway default
			// cipher suites, but supported by Envoy defaults, limit max version to
			// TLS 1.2 to ensure cipher suite config is applicable.
			checkTCPTLSRoute(t, listenerOnePort, &tls.Config{
				InsecureSkipVerify: true,
				MaxVersion:         tls.VersionTLS12,
				CipherSuites:       []uint16{tls.TLS_RSA_WITH_AES_128_CBC_SHA},
			}, "remote error: tls: handshake failure", "connection not rejected with expected error in allotted time")

			// Force TLS max version below Consul API Gateway default min version, but
			// supported by Envoy defaults
			checkTCPTLSRoute(t, listenerOnePort, &tls.Config{
				InsecureSkipVerify: true,
				MaxVersion:         tls.VersionTLS11,
			}, "remote error: tls: protocol version not supported", "connection not rejected with expected error in allotted time")

			// Service two listener overrides default config
			checkTCPTLSRoute(t, listenerTwoPort, &tls.Config{
				InsecureSkipVerify: true,
				CipherSuites:       []uint16{tls.TLS_RSA_WITH_AES_128_CBC_SHA},
				MaxVersion:         tls.VersionTLS11,
			}, serviceTwo.Name, "service not routable in allotted time")

			require.Eventually(t, gatewayStatusCheck(ctx, resources, gatewayName, namespace, conditionInSync), timeoutCheck, 1*time.Second, "gateway not synced in the allotted time")

			require.Eventually(t, listenerStatusCheck(ctx, resources, gatewayName, namespace, conditionReady), timeoutCheck, 1*time.Second, "listeners not ready in the allotted time")

			return ctx
		})

	testenv.Test(t, feature.Feature())
}

func gatewayStatusCheck(ctx context.Context, resources *resources.Resources, gatewayName, namespace string, checkFn func([]meta.Condition) bool) func() bool {
	return func() bool {
		updated := &gateway.Gateway{}
		if err := resources.Get(ctx, gatewayName, namespace, updated); err != nil {
			return false
		}

		return checkFn(updated.Status.Conditions)
	}
}

func gatewayClassStatusCheck(ctx context.Context, resources *resources.Resources, gatewayClassName, namespace string, checkFn func([]meta.Condition) bool) func() bool {
	return func() bool {
		updated := &gateway.GatewayClass{}
		if err := resources.Get(ctx, gatewayClassName, namespace, updated); err != nil {
			return false
		}

		return checkFn(updated.Status.Conditions)
	}
}

func listenerStatusCheck(ctx context.Context, resources *resources.Resources, gatewayName, namespace string, checkFn func([]meta.Condition) bool) func() bool {
	return func() bool {
		updated := &gateway.Gateway{}
		if err := resources.Get(ctx, gatewayName, namespace, updated); err != nil {
			return false
		}

		for _, listener := range updated.Status.Listeners {
			if ok := checkFn(listener.Conditions); !ok {
				return false
			}
		}

		return true
	}
}

func tcpRouteStatusCheck(ctx context.Context, resources *resources.Resources, gatewayName, routeName, namespace string, checkFn func([]meta.Condition) bool) func() bool {
	return func() bool {
		updated := &gateway.TCPRoute{}
		if err := resources.Get(ctx, routeName, namespace, updated); err != nil {
			return false
		}
		for _, status := range updated.Status.Parents {
			if string(status.ParentRef.Name) == gatewayName {
				return checkFn(status.Conditions)
			}
		}
		return false
	}
}

func routeRefErrors(conditions []meta.Condition) bool {
	for _, condition := range conditions {
		if condition.Type == "ResolvedRefs" &&
			condition.Status == "False" &&
			condition.Reason == "Errors" {
			return true
		}
	}
	return false
}

func conditionAccepted(conditions []meta.Condition) bool {
	for _, condition := range conditions {
		if condition.Type == "Accepted" ||
			condition.Status == "True" {
			return true
		}
	}
	return false
}

func conditionReady(conditions []meta.Condition) bool {
	for _, condition := range conditions {
		if condition.Type == "Ready" &&
			condition.Status == "True" {
			return true
		}
	}
	return false
}

func conditionInSync(conditions []meta.Condition) bool {
	for _, condition := range conditions {
		if condition.Type == "InSync" &&
			condition.Status == "True" {
			return true
		}
	}
	return false
}

func createGateway(ctx context.Context, t *testing.T, cfg *envconf.Config, gatewayName string, gc *gateway.GatewayClass, listenerPort gateway.PortNumber) *gateway.Gateway {
	t.Helper()

	namespace := e2e.Namespace(ctx)
	gatewayNamespace := gateway.Namespace(namespace)

	resources := cfg.Client().Resources(namespace)

	gw := &gateway.Gateway{
		ObjectMeta: meta.ObjectMeta{
			Name:      gatewayName,
			Namespace: namespace,
		},
		Spec: gateway.GatewaySpec{
			GatewayClassName: gateway.ObjectName(gc.Name),
			Listeners: []gateway.Listener{{
				Name:     "https",
				Port:     listenerPort,
				Protocol: gateway.HTTPSProtocolType,
				TLS: &gateway.GatewayTLSConfig{
					CertificateRefs: []*gateway.SecretObjectReference{{
						Name:      "consul-server-cert",
						Namespace: &gatewayNamespace,
					}},
				},
			}},
		},
	}

	err := resources.Create(ctx, gw)
	require.NoError(t, err)

	return gw
}

func createGatewayClass(ctx context.Context, t *testing.T, cfg *envconf.Config) (*apigwv1alpha1.GatewayClassConfig, *gateway.GatewayClass) {
	t.Helper()

	namespace := e2e.Namespace(ctx)
	configName := envconf.RandomName("gcc", 16)
	className := envconf.RandomName("gc", 16)
	serviceType := core.ServiceTypeNodePort

	resources := cfg.Client().Resources(namespace)

	gcc := &apigwv1alpha1.GatewayClassConfig{
		ObjectMeta: meta.ObjectMeta{
			Name: configName,
		},
		Spec: apigwv1alpha1.GatewayClassConfigSpec{
			ImageSpec: apigwv1alpha1.ImageSpec{
				ConsulAPIGateway: e2e.DockerImage(ctx),
			},
			ServiceType: &serviceType,
			ConsulSpec: apigwv1alpha1.ConsulSpec{
				Address: hostRoute,
				Scheme:  "https",
				PortSpec: apigwv1alpha1.PortSpec{
					GRPC: e2e.ConsulGRPCPort(ctx),
					HTTP: e2e.ConsulHTTPPort(ctx),
				},
				AuthSpec: apigwv1alpha1.AuthSpec{
					Method:  "consul-api-gateway",
					Account: "consul-api-gateway",
				},
			},
		},
	}
	err := resources.Create(ctx, gcc)
	require.NoError(t, err)

	gc := &gateway.GatewayClass{
		ObjectMeta: meta.ObjectMeta{
			Name: className,
		},
		Spec: gateway.GatewayClassSpec{
			ControllerName: k8s.ControllerName,
			ParametersRef: &gateway.ParametersReference{
				Group: apigwv1alpha1.Group,
				Kind:  apigwv1alpha1.GatewayClassConfigKind,
				Name:  configName,
			},
		},
	}
	err = resources.Create(ctx, gc)
	require.NoError(t, err)

	return gcc, gc
}

func createTCPRoute(ctx context.Context, t *testing.T, resources *resources.Resources, namespace string, gatewayName string, listenerName gateway.SectionName, routeName string, serviceName string, port gateway.PortNumber) {
	t.Helper()

	route := &gateway.TCPRoute{
		ObjectMeta: meta.ObjectMeta{
			Name:      routeName,
			Namespace: namespace,
		},
		Spec: gateway.TCPRouteSpec{
			CommonRouteSpec: gateway.CommonRouteSpec{
				ParentRefs: []gateway.ParentRef{{
					Name:        gateway.ObjectName(gatewayName),
					SectionName: &listenerName,
				}},
			},
			Rules: []gateway.TCPRouteRule{{
				BackendRefs: []gateway.BackendRef{{
					BackendObjectReference: gateway.BackendObjectReference{
						Name: gateway.ObjectName(serviceName),
						Port: &port,
					},
				}},
			}},
		},
	}

	err := resources.Create(ctx, route)
	require.NoError(t, err)
}

// checkGatewayConfigAnnotation verifies that the GatewayClassConfig was
// correctly serialized into the expected annotation on the Gateway.
func checkGatewayConfigAnnotation(t *testing.T, g *gateway.Gateway, gcc *apigwv1alpha1.GatewayClassConfig) {
	t.Helper()

	expectedCfg, err := json.Marshal(gcc.Spec)
	require.NoError(t, err)

	actualCfg, ok := g.Annotations[`api-gateway.consul.hashicorp.com/config`]
	assert.True(t, ok)
	assert.Equal(t, string(expectedCfg), actualCfg)
}

func checkRoute(t *testing.T, port int, path, expected string, headers map[string]string, message string) {
	t.Helper()

	require.Eventually(t, func() bool {
		client := &http.Client{Transport: &http.Transport{
			TLSClientConfig: &tls.Config{InsecureSkipVerify: true},
		}}
		req, err := http.NewRequest("GET", fmt.Sprintf("https://localhost:%d%s", port, path), nil)
		if err != nil {
			return false
		}

		for k, v := range headers {
			req.Header.Set(k, v)

			if k == "Host" {
				req.Host = v
			}
		}

		resp, err := client.Do(req)
		if err != nil {
			return false
		}
		defer resp.Body.Close()

		data, err := io.ReadAll(resp.Body)
		if err != nil {
			return false
		}

		if resp.StatusCode != http.StatusOK {
			return false
		}

		return strings.HasPrefix(string(data), expected)
	}, timeoutCheck, 1*time.Second, message)
}

func checkTCPRoute(t *testing.T, port int, expected string, message string) {
	t.Helper()

	require.Eventually(t, func() bool {
		conn, err := net.DialTCP("tcp", nil, &net.TCPAddr{
			IP:   net.IPv4(127, 0, 0, 1),
			Port: port,
		})
		if err != nil {
			return false
		}
		data, err := io.ReadAll(conn)
		if err != nil {
			return false
		}
		return strings.HasPrefix(string(data), expected)
	}, timeoutCheck, 1*time.Second, message)
}

func checkTCPTLSRoute(t *testing.T, port int, config *tls.Config, expected string, message string) {
	t.Helper()

	require.Eventually(t, func() bool {
		conn, err := net.DialTCP("tcp", nil, &net.TCPAddr{
			IP:   net.IPv4(127, 0, 0, 1),
			Port: port,
		})
		if err != nil {
			return false
		}
		tlsConn := tls.Client(conn, config)
		data, err := io.ReadAll(tlsConn)

		if err != nil {
			t.Log(err)
			return strings.HasPrefix(err.Error(), expected)
		}

		return strings.HasPrefix(string(data), expected)
	}, timeoutCheck, 1*time.Second, message)
}<|MERGE_RESOLUTION|>--- conflicted
+++ resolved
@@ -1,6 +1,3 @@
-//go:build e2e
-// +build e2e
-
 package server
 
 import (
@@ -34,9 +31,10 @@
 )
 
 var (
-	testenv      env.Environment
-	hostRoute    string
-	timeoutCheck = 1 * time.Minute
+	testenv       env.Environment
+	hostRoute     string
+	checkTimeout  = 1 * time.Minute
+	checkInterval = 1 * time.Second
 )
 
 func init() {
@@ -68,7 +66,7 @@
 
 			// Create a GatewayClassConfig
 			firstConfig, gc := createGatewayClass(ctx, t, cfg)
-			require.Eventually(t, gatewayClassStatusCheck(ctx, resources, gc.Name, namespace, conditionAccepted), 30*time.Second, 1*time.Second, "gatewayclass not accepted in the allotted time")
+			require.Eventually(t, gatewayClassStatusCheck(ctx, resources, gc.Name, namespace, conditionAccepted), 30*time.Second, checkInterval, "gatewayclass not accepted in the allotted time")
 
 			oldServiceType := *firstConfig.Spec.ServiceType
 
@@ -78,8 +76,8 @@
 			require.Eventually(t, func() bool {
 				err := resources.Get(ctx, firstGatewayName, namespace, firstGateway)
 				return err == nil && conditionAccepted(firstGateway.Status.Conditions)
-			}, 60*time.Second, 1*time.Second, "no gateway found in the allotted time")
-			require.Eventually(t, gatewayStatusCheck(ctx, resources, firstGatewayName, namespace, conditionReady), 30*time.Second, 1*time.Second, "no gateway found in the allotted time")
+			}, 60*time.Second, checkInterval, "no gateway found in the allotted time")
+			require.Eventually(t, gatewayStatusCheck(ctx, resources, firstGatewayName, namespace, conditionReady), 30*time.Second, checkInterval, "no gateway found in the allotted time")
 			checkGatewayConfigAnnotation(t, firstGateway, firstConfig)
 
 			// Modify GatewayClassConfig used for Gateway
@@ -97,8 +95,8 @@
 			require.Eventually(t, func() bool {
 				err := resources.Get(ctx, secondGatewayName, namespace, secondGateway)
 				return err == nil && conditionAccepted(secondGateway.Status.Conditions)
-			}, 30*time.Second, 1*time.Second, "no gateway found in the allotted time")
-			require.Eventually(t, gatewayStatusCheck(ctx, resources, secondGatewayName, namespace, conditionReady), 30*time.Second, 1*time.Second, "no gateway found in the allotted time")
+			}, 30*time.Second, checkInterval, "no gateway found in the allotted time")
+			require.Eventually(t, gatewayStatusCheck(ctx, resources, secondGatewayName, namespace, conditionReady), 30*time.Second, checkInterval, "no gateway found in the allotted time")
 			checkGatewayConfigAnnotation(t, secondGateway, secondConfig)
 
 			// Verify that 1st Gateway retains initial GatewayClassConfig and 2nd Gateway retains updated GatewayClassConfig
@@ -125,60 +123,22 @@
 
 			require.Eventually(t, func() bool {
 				created := &gateway.GatewayClass{}
-<<<<<<< HEAD
-				if err := resources.Get(ctx, gc.Name, "", created); err != nil {
-					return false
-				}
-
-				for _, condition := range created.Status.Conditions {
-					if condition.Type == "Accepted" ||
-						condition.Status == "True" {
-						return true
-					}
-				}
-				return false
-			}, timeoutCheck, 1*time.Second, "gatewayclass not accepted in the allotted time")
-=======
 				err := resources.Get(ctx, gc.Name, "", created)
 				return err == nil && conditionAccepted(created.Status.Conditions)
-			}, 30*time.Second, 1*time.Second, "gatewayclass not accepted in the allotted time")
->>>>>>> dc7562ac
+			}, checkTimeout, checkInterval, "gatewayclass not accepted in the allotted time")
 
 			_ = createGateway(ctx, t, cfg, gatewayName, gc, 443)
 
 			require.Eventually(t, func() bool {
-<<<<<<< HEAD
-				deployment := &apps.Deployment{}
-				if err := resources.Get(ctx, gatewayName, namespace, deployment); err != nil {
-					return false
-				}
-				return true
-			}, timeoutCheck, 1*time.Second, "no deployment found in the allotted time")
-
-			created := &gateway.Gateway{}
-			require.Eventually(t, func() bool {
-				if err := resources.Get(ctx, gatewayName, namespace, created); err != nil {
-					return false
-				}
-				for _, condition := range created.Status.Conditions {
-					if condition.Type == "Accepted" ||
-						condition.Status == "True" {
-						return true
-					}
-				}
-				return false
-			}, timeoutCheck, 1*time.Second, "no gateway found in the allotted time")
-=======
 				err := resources.Get(ctx, gatewayName, namespace, &apps.Deployment{})
 				return err == nil
-			}, 30*time.Second, 1*time.Second, "no deployment found in the allotted time")
+			}, checkTimeout, checkInterval, "no deployment found in the allotted time")
 
 			created := &gateway.Gateway{}
 			require.Eventually(t, func() bool {
 				err := resources.Get(ctx, gatewayName, namespace, created)
 				return err == nil && conditionAccepted(created.Status.Conditions)
-			}, 30*time.Second, 1*time.Second, "no gateway found in the allotted time")
->>>>>>> dc7562ac
+			}, checkTimeout, checkInterval, "no gateway found in the allotted time")
 
 			checkGatewayConfigAnnotation(t, created, gcc)
 
@@ -197,9 +157,9 @@
 				service := services[0]
 				status := service.Checks.AggregatedStatus()
 				return status == "passing"
-			}, timeoutCheck, 1*time.Second, "no healthy consul service found in the allotted time")
-
-			require.Eventually(t, gatewayStatusCheck(ctx, resources, gatewayName, namespace, conditionReady), timeoutCheck, 1*time.Second, "no gateway found in the allotted time")
+			}, checkTimeout, checkInterval, "no healthy consul service found in the allotted time")
+
+			require.Eventually(t, gatewayStatusCheck(ctx, resources, gatewayName, namespace, conditionReady), checkTimeout, checkInterval, "no gateway found in the allotted time")
 
 			err := resources.Delete(ctx, created)
 			require.NoError(t, err)
@@ -211,7 +171,7 @@
 					return false
 				}
 				return len(services) == 0
-			}, timeoutCheck, 1*time.Second, "consul service not deregistered in the allotted time")
+			}, checkTimeout, checkInterval, "consul service not deregistered in the allotted time")
 
 			return ctx
 		})
@@ -240,7 +200,7 @@
 				}
 				port := service.Spec.Ports[0]
 				return port.Port == 443
-			}, timeoutCheck, 1*time.Second, "no service found in the allotted time")
+			}, checkTimeout, checkInterval, "no service found in the allotted time")
 
 			// update the class config to ensure our config snapshot works
 			err := resources.Get(ctx, gcc.Name, gcc.Namespace, gcc)
@@ -267,7 +227,7 @@
 				require.Equal(t, core.ServiceTypeNodePort, service.Spec.Type)
 				port := service.Spec.Ports[0]
 				return port.Port == 444
-			}, timeoutCheck, 1*time.Second, "service not updated in the allotted time")
+			}, checkTimeout, checkInterval, "service not updated in the allotted time")
 
 			return ctx
 		})
@@ -343,34 +303,8 @@
 			err = resources.Create(ctx, gc)
 			require.NoError(t, err)
 
-<<<<<<< HEAD
-			gw := &gateway.Gateway{
-				ObjectMeta: meta.ObjectMeta{
-					Name:      gatewayName,
-					Namespace: namespace,
-				},
-				Spec: gateway.GatewaySpec{
-					GatewayClassName: gateway.ObjectName(gc.Name),
-					Listeners: []gateway.Listener{{
-						Name:     "https",
-						Port:     gateway.PortNumber(e2e.HTTPPort(ctx)),
-						Protocol: gateway.HTTPSProtocolType,
-						TLS: &gateway.GatewayTLSConfig{
-							CertificateRefs: []*gateway.SecretObjectReference{{
-								Name:      "consul-server-cert",
-								Namespace: &gatewayNamespace,
-							}},
-						},
-					}},
-				},
-			}
-			err = resources.Create(ctx, gw)
-			require.NoError(t, err)
-			require.Eventually(t, gatewayStatusCheck(ctx, resources, gatewayName, namespace, conditionReady), timeoutCheck, 1*time.Second, "no gateway found in the allotted time")
-=======
 			gw := createGateway(ctx, t, cfg, gatewayName, gc, gateway.PortNumber(e2e.HTTPPort(ctx)))
-			require.Eventually(t, gatewayStatusCheck(ctx, resources, gatewayName, namespace, conditionReady), 30*time.Second, 1*time.Second, "no gateway found in the allotted time")
->>>>>>> dc7562ac
+			require.Eventually(t, gatewayStatusCheck(ctx, resources, gatewayName, namespace, conditionReady), checkTimeout, checkInterval, "no gateway found in the allotted time")
 
 			// route 1
 			port := gateway.PortNumber(serviceOne.Spec.Ports[0].Port)
@@ -519,7 +453,7 @@
 			checkRoute(t, checkPort, "/v1", serviceFour.Name, nil, "after route deletion service four not routable in allotted time")
 			checkRoute(t, checkPort, "/v1", serviceFive.Name, nil, "after route deletion service five not routable in allotted time")
 
-			require.Eventually(t, gatewayStatusCheck(ctx, resources, gatewayName, namespace, conditionInSync), timeoutCheck, 1*time.Second, "gateway not synced in the allotted time")
+			require.Eventually(t, gatewayStatusCheck(ctx, resources, gatewayName, namespace, conditionInSync), checkTimeout, checkInterval, "gateway not synced in the allotted time")
 
 			client := e2e.ConsulClient(ctx)
 			require.Eventually(t, func() bool {
@@ -530,7 +464,7 @@
 					return false
 				}
 				return entry != nil
-			}, timeoutCheck, 1*time.Second, "no consul config entry found")
+			}, checkTimeout, checkInterval, "no consul config entry found")
 
 			err = resources.Delete(ctx, gw)
 			require.NoError(t, err)
@@ -543,7 +477,7 @@
 					return false
 				}
 				return strings.Contains(err.Error(), "Unexpected response code: 404")
-			}, timeoutCheck, 1*time.Second, "consul config entry not cleaned up")
+			}, checkTimeout, checkInterval, "consul config entry not cleaned up")
 
 			return ctx
 		})
@@ -631,7 +565,7 @@
 			}
 			err = resources.Create(ctx, gw)
 			require.NoError(t, err)
-			require.Eventually(t, gatewayStatusCheck(ctx, resources, gatewayName, namespace, conditionReady), timeoutCheck, 1*time.Second, "no gateway found in the allotted time")
+			require.Eventually(t, gatewayStatusCheck(ctx, resources, gatewayName, namespace, conditionReady), checkTimeout, checkInterval, "no gateway found in the allotted time")
 
 			// route 1
 			portOne := gateway.PortNumber(serviceOne.Spec.Ports[0].Port)
@@ -673,7 +607,7 @@
 			err = resources.Create(ctx, routeOne)
 			require.NoError(t, err)
 
-			require.Eventually(t, tcpRouteStatusCheck(ctx, resources, gatewayName, routeOneName, namespace, routeRefErrors), timeoutCheck, 1*time.Second, "route status not set in allotted time")
+			require.Eventually(t, tcpRouteStatusCheck(ctx, resources, gatewayName, routeOneName, namespace, routeRefErrors), checkTimeout, checkInterval, "route status not set in allotted time")
 
 			// route 2
 			portFour := gateway.PortNumber(serviceFour.Spec.Ports[0].Port)
@@ -706,7 +640,7 @@
 			// only service 4 should be routable as we don't support routes with multiple rules or backend refs for TCP
 			checkTCPRoute(t, checkPort, serviceFour.Name, "service four not routable in allotted time")
 
-			require.Eventually(t, gatewayStatusCheck(ctx, resources, gatewayName, namespace, conditionInSync), timeoutCheck, 1*time.Second, "gateway not synced in the allotted time")
+			require.Eventually(t, gatewayStatusCheck(ctx, resources, gatewayName, namespace, conditionInSync), checkTimeout, checkInterval, "gateway not synced in the allotted time")
 			return ctx
 		}).
 		Assess("tls routing", func(ctx context.Context, t *testing.T, cfg *envconf.Config) context.Context {
@@ -810,7 +744,7 @@
 			}
 			err = resources.Create(ctx, gw)
 			require.NoError(t, err)
-			require.Eventually(t, gatewayStatusCheck(ctx, resources, gatewayName, namespace, conditionReady), timeoutCheck, 1*time.Second, "no gateway found in the allotted time")
+			require.Eventually(t, gatewayStatusCheck(ctx, resources, gatewayName, namespace, conditionReady), checkTimeout, checkInterval, "no gateway found in the allotted time")
 
 			createTCPRoute(ctx, t, resources, namespace, gatewayName, gateway.SectionName(listenerOneName), routeOneName, serviceOne.Name, gateway.PortNumber(serviceOne.Spec.Ports[0].Port))
 			createTCPRoute(ctx, t, resources, namespace, gatewayName, gateway.SectionName(listenerTwoName), routeTwoName, serviceTwo.Name, gateway.PortNumber(serviceTwo.Spec.Ports[0].Port))
@@ -842,9 +776,9 @@
 				MaxVersion:         tls.VersionTLS11,
 			}, serviceTwo.Name, "service not routable in allotted time")
 
-			require.Eventually(t, gatewayStatusCheck(ctx, resources, gatewayName, namespace, conditionInSync), timeoutCheck, 1*time.Second, "gateway not synced in the allotted time")
-
-			require.Eventually(t, listenerStatusCheck(ctx, resources, gatewayName, namespace, conditionReady), timeoutCheck, 1*time.Second, "listeners not ready in the allotted time")
+			require.Eventually(t, gatewayStatusCheck(ctx, resources, gatewayName, namespace, conditionInSync), checkTimeout, checkInterval, "gateway not synced in the allotted time")
+
+			require.Eventually(t, listenerStatusCheck(ctx, resources, gatewayName, namespace, conditionReady), checkTimeout, checkInterval, "listeners not ready in the allotted time")
 
 			return ctx
 		})
@@ -1116,7 +1050,7 @@
 		}
 
 		return strings.HasPrefix(string(data), expected)
-	}, timeoutCheck, 1*time.Second, message)
+	}, checkTimeout, checkInterval, message)
 }
 
 func checkTCPRoute(t *testing.T, port int, expected string, message string) {
@@ -1135,7 +1069,7 @@
 			return false
 		}
 		return strings.HasPrefix(string(data), expected)
-	}, timeoutCheck, 1*time.Second, message)
+	}, checkTimeout, checkInterval, message)
 }
 
 func checkTCPTLSRoute(t *testing.T, port int, config *tls.Config, expected string, message string) {
@@ -1158,5 +1092,5 @@
 		}
 
 		return strings.HasPrefix(string(data), expected)
-	}, timeoutCheck, 1*time.Second, message)
+	}, checkTimeout, checkInterval, message)
 }