--- conflicted
+++ resolved
@@ -458,7 +458,6 @@
 			err = resources.Create(ctx, route)
 			require.NoError(t, err)
 
-<<<<<<< HEAD
 			// route 4 - fallback
 			portFour := gateway.PortNumber(serviceFour.Spec.Ports[0].Port)
 			portFive := gateway.PortNumber(serviceFive.Spec.Ports[0].Port)
@@ -496,9 +495,6 @@
 			require.NoError(t, err)
 
 			checkPort := e2e.HTTPPort(ctx)
-=======
-			checkPort := e2e.ExtraPort(ctx)
->>>>>>> 2e36f677
 			checkRoute(t, checkPort, "/v1", serviceOne.Name, nil, "service one not routable in allotted time")
 			checkRoute(t, checkPort, "/v2", serviceTwo.Name, nil, "service two not routable in allotted time")
 			checkRoute(t, checkPort, "/v3", serviceThree.Name, map[string]string{
