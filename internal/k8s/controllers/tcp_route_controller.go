package controllers

import (
	"context"

	corev1 "k8s.io/api/core/v1"
	"k8s.io/apimachinery/pkg/types"
	ctrl "sigs.k8s.io/controller-runtime"
	"sigs.k8s.io/controller-runtime/pkg/client"
	"sigs.k8s.io/controller-runtime/pkg/handler"
	"sigs.k8s.io/controller-runtime/pkg/reconcile"
	"sigs.k8s.io/controller-runtime/pkg/source"
	gwv1alpha2 "sigs.k8s.io/gateway-api/apis/v1alpha2"

	"github.com/hashicorp/go-hclog"

	"github.com/hashicorp/consul-api-gateway/internal/k8s/gatewayclient"
	"github.com/hashicorp/consul-api-gateway/internal/k8s/reconciler"
)

// TCPRouteReconciler reconciles a TCPRoute object
type TCPRouteReconciler struct {
	Context        context.Context
	Client         gatewayclient.Client
	Log            hclog.Logger
	ControllerName string
	Manager        reconciler.ReconcileManager
}

//+kubebuilder:rbac:groups=gateway.networking.k8s.io,resources=tcproutes,verbs=get;list;watch;create;update;patch;delete
//+kubebuilder:rbac:groups=gateway.networking.k8s.io,resources=tcproutes/status,verbs=get;update;patch
//+kubebuilder:rbac:groups=gateway.networking.k8s.io,resources=tcproutes/finalizers,verbs=update

// Reconcile is part of the main kubernetes reconciliation loop which aims to
// move the current state of the cluster closer to the desired state.
// For more details, check Reconcile and its Result here:
// - https://pkg.go.dev/sigs.k8s.io/controller-runtime@v0.8.3/pkg/reconcile
func (r *TCPRouteReconciler) Reconcile(ctx context.Context, req ctrl.Request) (ctrl.Result, error) {
	logger := r.Log.With("tcp-route", req.NamespacedName)

	route, err := r.Client.GetTCPRoute(ctx, req.NamespacedName)
	if err != nil {
		logger.Error("failed to get tcp route", "error", err)
		return ctrl.Result{}, err
	}

	if route == nil {
		// clean up cached resources
		err := r.Manager.DeleteTCPRoute(ctx, req.NamespacedName)
		return ctrl.Result{}, err
	}

	// let the route get upserted so long as there's a single gateway we control
	// that it's managed by -- the underlying reconciliation code will handle the
	// validation of gateway attachment
	err = r.Manager.UpsertTCPRoute(ctx, route)
	return ctrl.Result{}, err
}

// SetupWithManager sets up the controller with the Manager.
func (r *TCPRouteReconciler) SetupWithManager(mgr ctrl.Manager) error {
	return ctrl.NewControllerManagedBy(mgr).
		For(&gwv1alpha2.TCPRoute{}).
		Watches(
			&source.Kind{Type: &gwv1alpha2.ReferenceGrant{}},
			handler.EnqueueRequestsFromMapFunc(r.referenceGrantToRouteRequests),
		).
		Watches(
			&source.Kind{Type: &gwv1alpha2.ReferencePolicy{}},
			handler.EnqueueRequestsFromMapFunc(r.referencePolicyToRouteRequests),
		).
		Watches(
			&source.Kind{Type: &corev1.Service{}},
			handler.EnqueueRequestsFromMapFunc(r.serviceToRouteRequests),
		).
		Complete(gatewayclient.NewRequeueingMiddleware(r.Log, r))
}

<<<<<<< HEAD
// serviceToRouteRequests builds a list of TCPRoutes that need to be reconciled
// based on changes to a Service
func (r *TCPRouteReconciler) serviceToRouteRequests(object client.Object) []reconcile.Request {
	service := object.(*corev1.Service)

	routes := r.getRoutesAffectedByService(service)
	var requests []reconcile.Request

	for _, route := range routes {
		requests = append(requests, reconcile.Request{
			NamespacedName: types.NamespacedName{
				Name:      route.Name,
				Namespace: route.Namespace,
			},
		})
	}

	return requests
}

// getRoutesAffectedByService retrieves all TCPRoutes potentially impacted
// by the Service being modified. This is done by filtering to TCPRoutes that
// have a backendRef matching the Service's namespace and name.
func (r *TCPRouteReconciler) getRoutesAffectedByService(service *corev1.Service) []gateway.TCPRoute {
	var matches []gateway.TCPRoute

	routes, err := r.Client.GetTCPRoutes(r.Context)
	if err != nil {
		r.Log.Error("error fetching routes", err)
		return matches
	}

	// Return any routes that have a backend reference to service
	for _, route := range routes {
	nextRoute:
		for _, rule := range route.Spec.Rules {
			for _, ref := range rule.BackendRefs {
				// The BackendRef may or may not specify a namespace, defaults to route's namespace
				refNamespace := route.Namespace
				if ref.Namespace != nil && *ref.Namespace != "" {
					refNamespace = string(*ref.Namespace)
				}

				// If this BackendRef matches the service namespace + name, then this TCPRoute
				// is affected. No need to check other refs, skip ahead to next TCPRoute.
				if refNamespace == service.Namespace && ref.Name == gateway.ObjectName(service.Name) {
					matches = append(matches, route)
					break nextRoute
				}
			}
		}
	}

	return matches
=======
func (r *TCPRouteReconciler) referenceGrantToRouteRequests(object client.Object) []reconcile.Request {
	return r.getRouteRequestsFromReferenceGrant(object.(*gwv1alpha2.ReferenceGrant))
}

func (r *TCPRouteReconciler) referencePolicyToRouteRequests(object client.Object) []reconcile.Request {
	refPolicy := object.(*gwv1alpha2.ReferencePolicy)
	refGrant := gwv1alpha2.ReferenceGrant{Spec: refPolicy.Spec}
	return r.getRouteRequestsFromReferenceGrant(&refGrant)
>>>>>>> 38dc9556
}

// For UpdateEvents which contain both a new and old object, this transformation
// function is run on both objects and both sets of Requests are enqueued.
//
// This is needed to reconcile any objects matched by both current and prior
// state in case a ReferenceGrant has been modified to revoke permission from a
// namespace or to a service
//
// It may be possible to improve performance here by filtering Routes by
// BackendRefs selectable by the To fields, but currently we just revalidate
// all Routes allowed in the From Namespaces
func (r *TCPRouteReconciler) getRouteRequestsFromReferenceGrant(refGrant *gwv1alpha2.ReferenceGrant) []reconcile.Request {
	routes := r.getRoutesAffectedByReferenceGrant(refGrant)
	requests := []reconcile.Request{}

	for _, route := range routes {
		requests = append(requests, reconcile.Request{
			NamespacedName: types.NamespacedName{
				Name:      route.Name,
				Namespace: route.Namespace,
			},
		})
	}

	return requests
}

// getRoutesAffectedByReferencePolicy retrieves all TCPRoutes potentially impacted
// by the ReferencePolicy being modified. Currently, this is unfiltered and so returns
// all TCPRoutes in the namespace referenced by the ReferencePolicy.
func (r *TCPRouteReconciler) getRoutesAffectedByReferenceGrant(refGrant *gwv1alpha2.ReferenceGrant) []gwv1alpha2.TCPRoute {
	var matches []gwv1alpha2.TCPRoute

	for _, from := range refGrant.Spec.From {
		// TODO: search by from.Group and from.Kind instead of assuming this ReferenceGrant references a TCPRoute
		routes, err := r.Client.GetTCPRoutesInNamespace(r.Context, string(from.Namespace))
		if err != nil {
			r.Log.Error("error fetching routes", err)
			return matches
		}

		matches = append(matches, routes...)
	}

	return matches
}<|MERGE_RESOLUTION|>--- conflicted
+++ resolved
@@ -76,7 +76,6 @@
 		Complete(gatewayclient.NewRequeueingMiddleware(r.Log, r))
 }
 
-<<<<<<< HEAD
 // serviceToRouteRequests builds a list of TCPRoutes that need to be reconciled
 // based on changes to a Service
 func (r *TCPRouteReconciler) serviceToRouteRequests(object client.Object) []reconcile.Request {
@@ -100,8 +99,8 @@
 // getRoutesAffectedByService retrieves all TCPRoutes potentially impacted
 // by the Service being modified. This is done by filtering to TCPRoutes that
 // have a backendRef matching the Service's namespace and name.
-func (r *TCPRouteReconciler) getRoutesAffectedByService(service *corev1.Service) []gateway.TCPRoute {
-	var matches []gateway.TCPRoute
+func (r *TCPRouteReconciler) getRoutesAffectedByService(service *corev1.Service) []gwv1alpha2.TCPRoute {
+	var matches []gwv1alpha2.TCPRoute
 
 	routes, err := r.Client.GetTCPRoutes(r.Context)
 	if err != nil {
@@ -122,7 +121,7 @@
 
 				// If this BackendRef matches the service namespace + name, then this TCPRoute
 				// is affected. No need to check other refs, skip ahead to next TCPRoute.
-				if refNamespace == service.Namespace && ref.Name == gateway.ObjectName(service.Name) {
+				if refNamespace == service.Namespace && ref.Name == gwv1alpha2.ObjectName(service.Name) {
 					matches = append(matches, route)
 					break nextRoute
 				}
@@ -131,7 +130,8 @@
 	}
 
 	return matches
-=======
+}
+
 func (r *TCPRouteReconciler) referenceGrantToRouteRequests(object client.Object) []reconcile.Request {
 	return r.getRouteRequestsFromReferenceGrant(object.(*gwv1alpha2.ReferenceGrant))
 }
@@ -140,7 +140,6 @@
 	refPolicy := object.(*gwv1alpha2.ReferencePolicy)
 	refGrant := gwv1alpha2.ReferenceGrant{Spec: refPolicy.Spec}
 	return r.getRouteRequestsFromReferenceGrant(&refGrant)
->>>>>>> 38dc9556
 }
 
 // For UpdateEvents which contain both a new and old object, this transformation
