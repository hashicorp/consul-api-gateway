--- conflicted
+++ resolved
@@ -83,37 +83,32 @@
 	}
 }
 
-<<<<<<< HEAD
 func TestHTTPRouteServiceToRouteRequests(t *testing.T) {
-=======
-func TestHTTPRouteReferenceGrantToRouteRequests(t *testing.T) {
->>>>>>> 38dc9556
 	t.Parallel()
 
 	ctrl := gomock.NewController(t)
 	defer ctrl.Finish()
 
-<<<<<<< HEAD
 	svc := &corev1.Service{
 		ObjectMeta: metav1.ObjectMeta{Namespace: "namespace-1", Name: "echo-1"},
 	}
 
-	backendNS := gw.Namespace("namespace-1")
+	backendNS := gwv1alpha2.Namespace("namespace-1")
 
 	client := gatewayclient.NewTestClient(
 		nil,
 		// Include one route that references the Service name without the namespace,
 		// meaning that the namespace is implicitly the route's namespace
-		&gw.HTTPRoute{
+		&gwv1alpha2.HTTPRoute{
 			ObjectMeta: metav1.ObjectMeta{Namespace: "namespace-1", Name: "route-1"},
-			Spec: gw.HTTPRouteSpec{
-				Rules: []gw.HTTPRouteRule{{
-					BackendRefs: []gw.HTTPBackendRef{
+			Spec: gwv1alpha2.HTTPRouteSpec{
+				Rules: []gwv1alpha2.HTTPRouteRule{{
+					BackendRefs: []gwv1alpha2.HTTPBackendRef{
 						{
-							BackendRef: gw.BackendRef{BackendObjectReference: gw.BackendObjectReference{Name: "echo-1"}},
+							BackendRef: gwv1alpha2.BackendRef{BackendObjectReference: gwv1alpha2.BackendObjectReference{Name: "echo-1"}},
 						},
 						{
-							BackendRef: gw.BackendRef{BackendObjectReference: gw.BackendObjectReference{Name: "echo-2"}},
+							BackendRef: gwv1alpha2.BackendRef{BackendObjectReference: gwv1alpha2.BackendObjectReference{Name: "echo-2"}},
 						},
 					},
 				}},
@@ -121,13 +116,13 @@
 		},
 		// Include one route in a different namespace that references the Service by
 		// explicit namespace + name
-		&gw.HTTPRoute{
+		&gwv1alpha2.HTTPRoute{
 			ObjectMeta: metav1.ObjectMeta{Namespace: "namespace-2", Name: "route-2"},
-			Spec: gw.HTTPRouteSpec{
-				Rules: []gw.HTTPRouteRule{{
-					BackendRefs: []gw.HTTPBackendRef{{
-						BackendRef: gw.BackendRef{
-							BackendObjectReference: gw.BackendObjectReference{
+			Spec: gwv1alpha2.HTTPRouteSpec{
+				Rules: []gwv1alpha2.HTTPRouteRule{{
+					BackendRefs: []gwv1alpha2.HTTPBackendRef{{
+						BackendRef: gwv1alpha2.BackendRef{
+							BackendObjectReference: gwv1alpha2.BackendObjectReference{
 								Namespace: &backendNS,
 								Name:      "echo-1",
 							},
@@ -137,24 +132,44 @@
 			},
 		},
 		// Include one route in the same namespace that does not reference the Service
-		&gw.HTTPRoute{
+		&gwv1alpha2.HTTPRoute{
 			ObjectMeta: metav1.ObjectMeta{Namespace: "namespace-1", Name: "route-3"},
-			Spec: gw.HTTPRouteSpec{
-				Rules: []gw.HTTPRouteRule{{
-					BackendRefs: []gw.HTTPBackendRef{},
+			Spec: gwv1alpha2.HTTPRouteSpec{
+				Rules: []gwv1alpha2.HTTPRouteRule{{
+					BackendRefs: []gwv1alpha2.HTTPBackendRef{},
 				}},
 			},
 		},
 		// Include one route in a different namespace that does not reference the Service
-		&gw.HTTPRoute{
+		&gwv1alpha2.HTTPRoute{
 			ObjectMeta: metav1.ObjectMeta{Namespace: "namespace-2", Name: "route-4"},
-			Spec: gw.HTTPRouteSpec{
-				Rules: []gw.HTTPRouteRule{{
-					BackendRefs: []gw.HTTPBackendRef{},
+			Spec: gwv1alpha2.HTTPRouteSpec{
+				Rules: []gwv1alpha2.HTTPRouteRule{{
+					BackendRefs: []gwv1alpha2.HTTPBackendRef{},
 				}},
 			},
 		},
-=======
+	)
+
+	controller := &HTTPRouteReconciler{
+		Client:         client,
+		Log:            hclog.NewNullLogger(),
+		ControllerName: mockControllerName,
+		Manager:        reconcilerMocks.NewMockReconcileManager(ctrl),
+	}
+
+	requests := controller.serviceToRouteRequests(svc)
+	require.Len(t, requests, 2)
+	assert.Equal(t, "namespace-1/route-1", requests[0].String())
+	assert.Equal(t, "namespace-2/route-2", requests[1].String())
+}
+
+func TestHTTPRouteReferenceGrantToRouteRequests(t *testing.T) {
+	t.Parallel()
+
+	ctrl := gomock.NewController(t)
+	defer ctrl.Finish()
+
 	serviceNamespace := gwv1alpha2.Namespace("namespace3")
 
 	backendObjRef := gwv1alpha2.BackendObjectReference{
@@ -219,7 +234,6 @@
 			Spec: tcpRouteSpec,
 		},
 		&refGrant,
->>>>>>> 38dc9556
 	)
 
 	controller := &HTTPRouteReconciler{
@@ -229,12 +243,6 @@
 		Manager:        reconcilerMocks.NewMockReconcileManager(ctrl),
 	}
 
-<<<<<<< HEAD
-	requests := controller.serviceToRouteRequests(svc)
-	require.Len(t, requests, 2)
-	assert.Equal(t, "namespace-1/route-1", requests[0].String())
-	assert.Equal(t, "namespace-2/route-2", requests[1].String())
-=======
 	requests := controller.referenceGrantToRouteRequests(&refGrant)
 
 	require.Equal(t, []reconcile.Request{{
@@ -243,7 +251,6 @@
 			Namespace: "namespace1",
 		},
 	}}, requests)
->>>>>>> 38dc9556
 }
 
 func TestHTTPRouteReferencePolicyToRouteRequests(t *testing.T) {
