package reconciler

import (
	"context"
	"encoding/json"
	"fmt"
	"github.com/hashicorp/consul-api-gateway/internal/consul"
	capi "github.com/hashicorp/consul/api"

	"github.com/hashicorp/go-hclog"
	apps "k8s.io/api/apps/v1"
	core "k8s.io/api/core/v1"
	meta "k8s.io/apimachinery/pkg/apis/meta/v1"
	"k8s.io/apimachinery/pkg/types"
	gwv1beta1 "sigs.k8s.io/gateway-api/apis/v1beta1"

	"github.com/hashicorp/consul-api-gateway/internal/k8s/builder"
	"github.com/hashicorp/consul-api-gateway/internal/k8s/gatewayclient"
	"github.com/hashicorp/consul-api-gateway/internal/k8s/utils"
	apigwv1alpha1 "github.com/hashicorp/consul-api-gateway/pkg/apis/v1alpha1"
)

// GatewayDeployer creates gateway deployments and services and ensures that they exist
type GatewayDeployer struct {
	client                   gatewayclient.Client
	consulCA                 string
	primaryDatacenter        string
	sdsHost                  string
	sdsPort                  int
	consul                   *capi.Client
	consulNamespaceMirroring bool

	logger hclog.Logger
}

type DeployerConfig struct {
	ConsulCA                 string
	PrimaryDatacenter        string
	SDSHost                  string
	SDSPort                  int
	Logger                   hclog.Logger
	Client                   gatewayclient.Client
	Consul                   *capi.Client
	ConsulNamespaceMirroring bool
}

func NewDeployer(config DeployerConfig) *GatewayDeployer {
	return &GatewayDeployer{
		client:                   config.Client,
		consulCA:                 config.ConsulCA,
		primaryDatacenter:        config.PrimaryDatacenter,
		sdsHost:                  config.SDSHost,
		sdsPort:                  config.SDSPort,
		logger:                   config.Logger,
		consul:                   config.Consul,
		consulNamespaceMirroring: config.ConsulNamespaceMirroring,
	}
}

func (d *GatewayDeployer) Deploy(ctx context.Context, gateway *K8sGateway) error {
<<<<<<< HEAD
	if d.consulNamespaceMirroring {
		_, err := consul.EnsureNamespaceExists(d.consul, gateway.Namespace)
		if err != nil {
			return err
		}
	}

	if err := d.ensureServiceAccount(ctx, gateway.config, gateway.Gateway); err != nil {
=======
	if err := d.ensureServiceAccount(ctx, gateway.Config, gateway.Gateway); err != nil {
>>>>>>> 65ebedb0
		return err
	}

	if err := d.ensureSecret(ctx, gateway.Config, gateway.Gateway); err != nil {
		return err
	}

	if err := d.ensureDeployment(ctx, gateway.GatewayState.ConsulNamespace, gateway.Config, gateway.Gateway); err != nil {
		return err
	}

	return d.ensureService(ctx, gateway.Config, gateway.Gateway)
}

func (d *GatewayDeployer) ensureServiceAccount(ctx context.Context, config apigwv1alpha1.GatewayClassConfig, gateway *gwv1beta1.Gateway) error {
	// Create service account for the gateway
	serviceAccount := config.ServiceAccountFor(gateway)
	if serviceAccount == nil {
		return nil
	}

	return d.client.EnsureServiceAccount(ctx, gateway, serviceAccount)
}

// ensureSecret makes sure there is a Secret in the same namespace as the Gateway
// containing the Consul CA certificate for the Gateway pod(s) to mount as a volume.
func (d *GatewayDeployer) ensureSecret(ctx context.Context, config apigwv1alpha1.GatewayClassConfig, gateway *gwv1beta1.Gateway) error {
	// Only deploy the Secret if the config requires CA
	if config.Spec.ConsulSpec.Scheme != "https" {
		return nil
	}

	secret := &core.Secret{
		ObjectMeta: meta.ObjectMeta{
			Name:      gateway.Name,
			Namespace: gateway.Namespace,
			Labels:    utils.LabelsForGateway(gateway),
		},
		Data: map[string][]byte{
			"consul-ca-cert": []byte(d.consulCA),
		},
	}

	mutated := secret.DeepCopy()

	updated, err := d.client.CreateOrUpdateSecret(ctx, mutated, func() error {
		mutated = apigwv1alpha1.MergeSecret(secret, mutated)
		return d.client.SetControllerOwnership(gateway, mutated)
	})
	if err != nil {
		return fmt.Errorf("failed to create or update gateway secret: %w", err)
	}

	if updated && d.logger.IsTrace() {
		d.logger.Trace("created or updated gateway secret")
	}

	return nil
}

func (d *GatewayDeployer) ensureDeployment(ctx context.Context, namespace string, config apigwv1alpha1.GatewayClassConfig, gateway *gwv1beta1.Gateway) error {
	// get current deployment so user set replica count isn't overridden by default values
	currentDeployment, err := d.client.GetDeployment(ctx, types.NamespacedName{Namespace: gateway.Namespace, Name: gateway.Name})
	if err != nil {
		return err
	}
	var currentReplicas *int32
	if currentDeployment != nil {
		currentReplicas = currentDeployment.Spec.Replicas
	}

	deployment := d.Deployment(namespace, config, gateway, currentReplicas)
	mutated := deployment.DeepCopy()

	updated, err := d.client.CreateOrUpdateDeployment(ctx, mutated, func() error {
		mutated = apigwv1alpha1.MergeDeployment(deployment, mutated)
		return d.client.SetControllerOwnership(gateway, mutated)
	})
	if err != nil {
		return fmt.Errorf("failed to create or update gateway deployment: %w", err)
	}

	if updated && d.logger.IsTrace() {
		data, err := json.MarshalIndent(mutated, "", "  ")
		if err == nil {
			d.logger.Trace("created or updated gateway deployment", "deployment", string(data))
		}
	}

	return nil
}

func (d *GatewayDeployer) ensureService(ctx context.Context, config apigwv1alpha1.GatewayClassConfig, gateway *gwv1beta1.Gateway) error {
	service := d.Service(config, gateway)
	if service == nil {
		return nil
	}

	mutated := service.DeepCopy()
	updated, err := d.client.CreateOrUpdateService(ctx, mutated, func() error {
		mutated = apigwv1alpha1.MergeService(service, mutated)
		return d.client.SetControllerOwnership(gateway, mutated)
	})
	if err != nil {
		return fmt.Errorf("failed to create or update gateway service: %w", err)
	}

	if updated && d.logger.IsTrace() {
		data, err := json.MarshalIndent(mutated, "", "  ")
		if err == nil {
			d.logger.Trace("created or updated gateway service", "service", string(data))
		}
	}

	return nil
}

func (d *GatewayDeployer) Deployment(namespace string, config apigwv1alpha1.GatewayClassConfig, gateway *gwv1beta1.Gateway, currentReplicas *int32) *apps.Deployment {
	return builder.NewGatewayDeployment(gateway).
		WithSDS(d.sdsHost, d.sdsPort).
		WithClassConfig(config).
		WithConsulCA(d.consulCA).
		WithConsulGatewayNamespace(namespace).
		WithPrimaryConsulDatacenter(d.primaryDatacenter).
		Build(currentReplicas)
}

func (d *GatewayDeployer) Service(config apigwv1alpha1.GatewayClassConfig, gateway *gwv1beta1.Gateway) *core.Service {
	return builder.NewGatewayService(gateway).
		WithClassConfig(config).
		Build()
}<|MERGE_RESOLUTION|>--- conflicted
+++ resolved
@@ -58,7 +58,6 @@
 }
 
 func (d *GatewayDeployer) Deploy(ctx context.Context, gateway *K8sGateway) error {
-<<<<<<< HEAD
 	if d.consulNamespaceMirroring {
 		_, err := consul.EnsureNamespaceExists(d.consul, gateway.Namespace)
 		if err != nil {
@@ -66,10 +65,7 @@
 		}
 	}
 
-	if err := d.ensureServiceAccount(ctx, gateway.config, gateway.Gateway); err != nil {
-=======
 	if err := d.ensureServiceAccount(ctx, gateway.Config, gateway.Gateway); err != nil {
->>>>>>> 65ebedb0
 		return err
 	}
 
