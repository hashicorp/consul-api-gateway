--- conflicted
+++ resolved
@@ -95,11 +95,7 @@
         - cp
         - /bin/consul-api-gateway
         - /bootstrap/consul-api-gateway
-<<<<<<< HEAD
-        image: hashicorp/consul-api-gateway:0.3.0
-=======
         image: hashicorp/consul-api-gateway:0.4.0
->>>>>>> efc94ff3
         name: consul-api-gateway-init
         resources: {}
         volumeMounts:
