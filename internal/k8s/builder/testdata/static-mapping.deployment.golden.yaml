--- conflicted
+++ resolved
@@ -75,13 +75,10 @@
           valueFrom:
             fieldRef:
               fieldPath: status.hostIP
-<<<<<<< HEAD
         - name: CONSUL_LOGIN_PARTITION
         - name: CONSUL_LOGIN_DATACENTER
-=======
         - name: CONSUL_PARTITION
         - name: CONSUL_TLS_SERVER_NAME
->>>>>>> 4ab27862
         - name: PATH
           value: /:/sbin:/bin:/usr/bin:/usr/local/bin:/bootstrap
         image: envoyproxy/envoy:v1.21-latest
