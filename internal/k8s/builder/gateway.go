package builder

import (
	"bytes"
	"os"
	"strings"
	"text/template"

	"github.com/hashicorp/consul/api"
	v1 "k8s.io/api/apps/v1"
	corev1 "k8s.io/api/core/v1"
	metav1 "k8s.io/apimachinery/pkg/apis/meta/v1"
	"k8s.io/apimachinery/pkg/util/intstr"
	"k8s.io/utils/pointer"
	gwv1beta1 "sigs.k8s.io/gateway-api/apis/v1beta1"

	"github.com/hashicorp/consul-api-gateway/internal/k8s/utils"
	"github.com/hashicorp/consul-api-gateway/pkg/apis/v1alpha1"
)

type GatewayServiceBuilder struct {
	gateway  *gwv1beta1.Gateway
	gwConfig *v1alpha1.GatewayClassConfig
}

func NewGatewayService(gw *gwv1beta1.Gateway) *GatewayServiceBuilder {
	return &GatewayServiceBuilder{gateway: gw}
}

func (b *GatewayServiceBuilder) WithClassConfig(cfg v1alpha1.GatewayClassConfig) *GatewayServiceBuilder {
	b.gwConfig = &cfg
	return b
}

func (b *GatewayServiceBuilder) Build() *corev1.Service {
	if b.gwConfig.Spec.ServiceType == nil {
		return nil
	}
	ports := []corev1.ServicePort{}
	for _, listener := range b.gateway.Spec.Listeners {
		ports = append(ports, corev1.ServicePort{
			Name:     string(listener.Name),
			Protocol: "TCP",
			Port:     int32(listener.Port),
		})
	}
	labels := utils.LabelsForGateway(b.gateway)
	allowedAnnotations := b.gwConfig.Spec.CopyAnnotations.Service
	if allowedAnnotations == nil {
		allowedAnnotations = defaultServiceAnnotations
	}

	return &corev1.Service{
		ObjectMeta: metav1.ObjectMeta{
			Name:        b.gateway.Name,
			Namespace:   b.gateway.Namespace,
			Labels:      labels,
			Annotations: filterAnnotations(b.gateway.Annotations, allowedAnnotations),
		},
		Spec: corev1.ServiceSpec{
			Selector: labels,
			Type:     *b.gwConfig.Spec.ServiceType,
			Ports:    ports,
		},
	}
}

func filterAnnotations(annotations map[string]string, allowed []string) map[string]string {
	filtered := make(map[string]string)
	for _, annotation := range allowed {
		if value, found := annotations[annotation]; found {
			filtered[annotation] = value
		}
	}
	return filtered
}

type GatewayDeploymentBuilder struct {
	gateway                 *gwv1beta1.Gateway
	gwConfig                *v1alpha1.GatewayClassConfig
	sdsHost                 string
	sdsPort                 int
	consulCAData            string
	consulGatewayNamespace  string
	consulPrimaryDatacenter string
}

func NewGatewayDeployment(gw *gwv1beta1.Gateway) *GatewayDeploymentBuilder {
	return &GatewayDeploymentBuilder{gateway: gw}
}

func (b *GatewayDeploymentBuilder) WithClassConfig(cfg v1alpha1.GatewayClassConfig) *GatewayDeploymentBuilder {
	b.gwConfig = &cfg
	return b
}

func (b *GatewayDeploymentBuilder) WithSDS(host string, port int) *GatewayDeploymentBuilder {
	b.sdsHost = host
	b.sdsPort = port
	return b
}

func (b *GatewayDeploymentBuilder) WithConsulCA(caData string) *GatewayDeploymentBuilder {
	b.consulCAData = caData
	return b
}

func (b *GatewayDeploymentBuilder) WithConsulGatewayNamespace(namespace string) *GatewayDeploymentBuilder {
	b.consulGatewayNamespace = namespace
	return b
}

func (b *GatewayDeploymentBuilder) WithPrimaryConsulDatacenter(datacenter string) *GatewayDeploymentBuilder {
	b.consulPrimaryDatacenter = datacenter
	return b
}

func (b *GatewayDeploymentBuilder) Build(currentReplicas *int32) *v1.Deployment {
	labels := utils.LabelsForGateway(b.gateway)

	return &v1.Deployment{
		ObjectMeta: metav1.ObjectMeta{
			Name:      b.gateway.Name,
			Namespace: b.gateway.Namespace,
			Labels:    labels,
		},
		Spec: v1.DeploymentSpec{
			Replicas: b.instances(currentReplicas),
			Selector: &metav1.LabelSelector{
				MatchLabels: labels,
			},
			Template: corev1.PodTemplateSpec{
				ObjectMeta: metav1.ObjectMeta{
					Labels: labels,
					Annotations: map[string]string{
						"consul.hashicorp.com/connect-inject": "false",
					},
				},
				Spec: b.podSpec(),
			},
		},
	}
}

func (b *GatewayDeploymentBuilder) instances(currentReplicas *int32) *int32 {

	instanceValue := defaultInstances

	//if currentReplicas is not nil use current value when building deployment
	if currentReplicas != nil {
		instanceValue = *currentReplicas
	} else if b.gwConfig.Spec.DeploymentSpec.DefaultInstances != nil {
		// otherwise use the default value on the GatewayClassConfig if set
		instanceValue = *b.gwConfig.Spec.DeploymentSpec.DefaultInstances
	}

	if b.gwConfig.Spec.DeploymentSpec.MaxInstances != nil {

		//check if over maximum and lower to maximum
		maxValue := *b.gwConfig.Spec.DeploymentSpec.MaxInstances
		if instanceValue > maxValue {
			instanceValue = maxValue
		}
	}

	if b.gwConfig.Spec.DeploymentSpec.MinInstances != nil {
		//check if less than minimum and raise to minimum
		minValue := *b.gwConfig.Spec.DeploymentSpec.MinInstances
		if instanceValue < minValue {
			instanceValue = minValue
		}

	}
	return &instanceValue
}

func (b *GatewayDeploymentBuilder) podSpec() corev1.PodSpec {
	volumes, mounts := b.volumes()
	defaultServiceAccount := ""
	if b.gwConfig.Spec.ConsulSpec.AuthSpec.Managed {
		defaultServiceAccount = b.gateway.Name
	}

	labels := utils.LabelsForGateway(b.gateway)

	return corev1.PodSpec{
		Affinity: &corev1.Affinity{
			PodAntiAffinity: &corev1.PodAntiAffinity{
				PreferredDuringSchedulingIgnoredDuringExecution: []corev1.WeightedPodAffinityTerm{
					{
						Weight: 1,
						PodAffinityTerm: corev1.PodAffinityTerm{
							LabelSelector: &metav1.LabelSelector{
								MatchLabels: labels,
							},
							TopologyKey: k8sHostnameTopologyKey,
						},
					},
				},
			},
		},
		NodeSelector:       b.gwConfig.Spec.NodeSelector,
		Tolerations:        b.gwConfig.Spec.Tolerations,
		ServiceAccountName: orDefault(b.gwConfig.Spec.ConsulSpec.AuthSpec.Account, defaultServiceAccount),
		// the init container copies the binary into the
		// next envoy container so we can decouple the envoy
		// versions from our version of consul-api-gateway.

		InitContainers: []corev1.Container{{
			Image:        orDefault(b.gwConfig.Spec.ImageSpec.ConsulAPIGateway, defaultImage),
			Name:         "consul-api-gateway-init",
			VolumeMounts: mounts,
			Command: []string{
				"cp", "/bin/discover", "/bin/consul-api-gateway", "/bootstrap/",
			},
		}},
		Containers: []corev1.Container{{
			Image:        orDefault(b.gwConfig.Spec.ImageSpec.Envoy, defaultEnvoyImage),
			Name:         "consul-api-gateway",
			VolumeMounts: mounts,
			Ports:        b.containerPorts(),
			Env:          b.envVars(),
			Command:      []string{"/bootstrap/consul-api-gateway", "exec"},
			Args:         b.execArgs(),
			ReadinessProbe: &corev1.Probe{
				ProbeHandler: corev1.ProbeHandler{
					HTTPGet: &corev1.HTTPGetAction{
						Path: "/ready",
						Port: intstr.FromInt(20000),
					},
				},
			},
		}},
		Volumes: volumes,
	}
}

// execArgs renders a template containing all necessary args for the container
// command. Due to the format expected by the K8s API/SDK, this template is then
// split into a []string where each line of the template is its own item.
func (b *GatewayDeploymentBuilder) execArgs() []string {
	data := gwContainerCommandData{
		ACLAuthMethod:     b.gwConfig.Spec.ConsulSpec.AuthSpec.Method,
		ConsulHTTPAddr:    orDefault(b.gwConfig.Spec.ConsulSpec.Address, defaultConsulAddress),
		ConsulHTTPPort:    orDefaultIntString(b.gwConfig.Spec.ConsulSpec.PortSpec.HTTP, defaultConsulHTTPPort),
		ConsulGRPCPort:    orDefaultIntString(b.gwConfig.Spec.ConsulSpec.PortSpec.GRPC, defaultConsulXDSPort),
		LogLevel:          orDefault(b.gwConfig.Spec.LogLevel, defaultLogLevel),
		GatewayHost:       "$(IP)",
		GatewayName:       b.gateway.Name,
		GatewayNamespace:  b.consulGatewayNamespace,
		PrimaryDatacenter: b.consulPrimaryDatacenter,
		SDSHost:           b.sdsHost,
		SDSPort:           b.sdsPort,
	}
	if b.requiresCA() {
		data.ConsulCAFile = consulCALocalFile
		data.ConsulCAData = b.consulCAData
	}
	if method := b.gwConfig.Spec.ConsulSpec.AuthSpec.Method; method != "" {
		data.ACLAuthMethod = method
	}
	var buf bytes.Buffer
	err := template.Must(template.New("root").
		Parse(strings.TrimSpace(gwContainerArgsTpl))).
		Execute(&buf, &data)
	if err != nil {
		return nil
	}

	return strings.Split(buf.String(), "\n")
}

func (b *GatewayDeploymentBuilder) envVars() []corev1.EnvVar {
	envVars := []corev1.EnvVar{
		{
			Name: "IP",
			ValueFrom: &corev1.EnvVarSource{
				FieldRef: &corev1.ObjectFieldSelector{
					FieldPath: "status.podIP",
				},
			},
		},
		{
			Name: "HOST_IP",
			ValueFrom: &corev1.EnvVarSource{
				FieldRef: &corev1.ObjectFieldSelector{
					FieldPath: "status.hostIP",
				},
			},
		},
		{
<<<<<<< HEAD
			Name:  "CONSUL_LOGIN_PARTITION",
			Value: os.Getenv("CONSUL_LOGIN_PARTITION"),
		},
		{
			Name:  "CONSUL_LOGIN_DATACENTER",
			Value: os.Getenv("CONSUL_LOGIN_DATACENTER"),
=======
			Name:  "CONSUL_PARTITION",
			Value: orDefault(b.gwConfig.Spec.ConsulSpec.Partition, defaultPartition),
		},
		{
			Name:  "CONSUL_TLS_SERVER_NAME",
			Value: orDefault(b.gwConfig.Spec.ConsulSpec.ServerName, defaultServerName),
>>>>>>> 4ab27862
		},
		{
			Name:  "PATH",
			Value: "/:/sbin:/bin:/usr/bin:/usr/local/bin:/bootstrap",
		},
	}

	if b.requiresCA() {
		envVars = append(envVars, corev1.EnvVar{
			Name:  api.HTTPCAFile,
			Value: consulCALocalFile,
		})
	}

	return envVars
}

func (b *GatewayDeploymentBuilder) volumes() ([]corev1.Volume, []corev1.VolumeMount) {
	volumes := []corev1.Volume{{
		Name: "bootstrap",
		VolumeSource: corev1.VolumeSource{
			EmptyDir: &corev1.EmptyDirVolumeSource{},
		},
	}, {
		Name: "certs",
		VolumeSource: corev1.VolumeSource{
			EmptyDir: &corev1.EmptyDirVolumeSource{},
		},
	}}
	mounts := []corev1.VolumeMount{{
		Name:      "bootstrap",
		MountPath: "/bootstrap",
	}, {
		Name:      "certs",
		MountPath: "/certs",
	}}
	if b.requiresCA() {
		volumes = append(volumes, corev1.Volume{
			Name: "ca",
			VolumeSource: corev1.VolumeSource{
				Secret: &corev1.SecretVolumeSource{
					SecretName: b.gateway.Name,
					Items: []corev1.KeyToPath{
						{
							Key:  "consul-ca-cert",
							Path: consulCAFilename,
						},
					},
					DefaultMode: nil,
					Optional:    pointer.Bool(false),
				},
			},
		})
		mounts = append(mounts, corev1.VolumeMount{
			Name:      "ca",
			MountPath: consulCALocalPath,
		})
	}
	return volumes, mounts
}

func (b *GatewayDeploymentBuilder) containerPorts() []corev1.ContainerPort {
	ports := []corev1.ContainerPort{{
		Name:          "ready",
		Protocol:      "TCP",
		ContainerPort: 20000,
	}}
	for _, listener := range b.gateway.Spec.Listeners {
		port := corev1.ContainerPort{
			Name:          string(listener.Name),
			Protocol:      "TCP",
			ContainerPort: int32(listener.Port),
		}
		if b.gwConfig.Spec.UseHostPorts {
			port.HostPort = int32(listener.Port)
		}
		ports = append(ports, port)
	}
	return ports
}

func (b *GatewayDeploymentBuilder) requiresCA() bool {
	return b.gwConfig.Spec.ConsulSpec.Scheme == "https"
}

type gwContainerCommandData struct {
	ConsulCAFile      string
	ConsulCAData      string
	ConsulHTTPAddr    string
	ConsulHTTPPort    string
	ConsulGRPCPort    string
	ACLAuthMethod     string
	LogLevel          string
	GatewayHost       string
	GatewayName       string
	GatewayNamespace  string
	PrimaryDatacenter string
	SDSHost           string
	SDSPort           int
}

// gwContainerArgsTpl is the template for the command arguments executed in the Envoy container.
// The resulting args are split on \n to obtain a []string for the pod spec's args.
// Note: Make sure not to leave whitespace at the beginning or end of any line.
const gwContainerArgsTpl = `
-log-json
-log-level
{{ .LogLevel }}
-gateway-host
{{ .GatewayHost }}
-gateway-name
{{ .GatewayName }}
{{- if .GatewayNamespace }}
-gateway-namespace
{{ .GatewayNamespace }}
{{- end }}
-consul-http-address
{{ .ConsulHTTPAddr }}
-consul-http-port
{{ .ConsulHTTPPort }}
-consul-xds-port
{{ .ConsulGRPCPort }}
{{- if .ACLAuthMethod }}
-acl-auth-method
{{ .ACLAuthMethod }}
{{- end }}
{{- if .PrimaryDatacenter }}
-consul-primary-datacenter
{{ .PrimaryDatacenter }}
{{- end }}
-envoy-bootstrap-path
/bootstrap/envoy.json
-envoy-sds-address
{{ .SDSHost }}
-envoy-sds-port
{{ .SDSPort }}
`<|MERGE_RESOLUTION|>--- conflicted
+++ resolved
@@ -289,21 +289,20 @@
 			},
 		},
 		{
-<<<<<<< HEAD
 			Name:  "CONSUL_LOGIN_PARTITION",
 			Value: os.Getenv("CONSUL_LOGIN_PARTITION"),
 		},
 		{
 			Name:  "CONSUL_LOGIN_DATACENTER",
 			Value: os.Getenv("CONSUL_LOGIN_DATACENTER"),
-=======
+		},
+		{
 			Name:  "CONSUL_PARTITION",
 			Value: orDefault(b.gwConfig.Spec.ConsulSpec.Partition, defaultPartition),
 		},
 		{
 			Name:  "CONSUL_TLS_SERVER_NAME",
 			Value: orDefault(b.gwConfig.Spec.ConsulSpec.ServerName, defaultServerName),
->>>>>>> 4ab27862
 		},
 		{
 			Name:  "PATH",
