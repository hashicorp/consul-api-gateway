--- conflicted
+++ resolved
@@ -222,14 +222,8 @@
 			return nil, NewK8sResolutionError("service port must not be empty")
 		}
 		return r.consulServiceForK8SService(ctx, namespacedName)
-<<<<<<< HEAD
 	case group == apigwv1alpha1.GroupVersion.Group && kind == apigwv1alpha1.MeshServiceKind:
 		return r.consulServiceForMeshService(ctx, namespacedName)
-=======
-	case group == apigwv1alpha1.GroupVersion.Group && kind == "MeshService":
-		r.findConsulMeshService(namespacedName)
-		fallthrough
->>>>>>> ee0f33fc
 	default:
 		return nil, NewResolutionError("unsupported reference type")
 	}
@@ -347,7 +341,6 @@
 	return nil, nil
 }
 
-<<<<<<< HEAD
 func (r *backendResolver) consulServiceForMeshService(ctx context.Context, namespacedName types.NamespacedName) (*ResolvedReference, error) {
 	var err error
 	var resolved *ResolvedReference
@@ -427,11 +420,4 @@
 		Name:      serviceName,
 		Namespace: serviceNamespace,
 	}), nil
-=======
-// this will resolve a service based on our future CRD
-func (r *backendResolver) findConsulMeshService(name types.NamespacedName) {
-	mapped := r.mapper(name.Namespace)
-
-	r.logger.Debug("resolving consul mesh service", "name", name.Name, "namespace", mapped)
->>>>>>> ee0f33fc
 }