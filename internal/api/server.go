--- conflicted
+++ resolved
@@ -20,21 +20,15 @@
 	KeyFile         string
 	ShutdownTimeout time.Duration
 
-<<<<<<< HEAD
 	Name      string
 	Namespace string
 
-=======
->>>>>>> 1d62dab2
 	// info for bootstrapping our deployments
 	Bootstrap apiinternal.BootstrapConfiguration
 }
 
 type Server struct {
-<<<<<<< HEAD
-=======
 	logger          hclog.Logger
->>>>>>> 1d62dab2
 	server          *http.Server
 	certFile        string
 	keyFile         string
@@ -43,18 +37,11 @@
 
 func NewServer(config ServerConfig) *Server {
 	router := chi.NewRouter()
-<<<<<<< HEAD
 	router.Mount("/api/v1", v1.NewServer("/api/v1", config.Name, config.Namespace, config.Consul, config.Logger))
 	router.Mount("/api/internal", apiinternal.NewServer("/api/internal", config.Bootstrap, config.Consul, config.Logger))
 
 	return &Server{
-=======
-	router.Mount("/api/v1", v1.NewServer("/api/v1", config.Consul, config.Logger))
-	router.Mount("/api/internal", apiinternal.NewServer("/api/internal", config.Bootstrap, config.Consul, config.Logger))
-
-	return &Server{
 		logger: config.Logger,
->>>>>>> 1d62dab2
 		server: &http.Server{
 			Handler: router,
 			Addr:    config.Address,
@@ -70,15 +57,10 @@
 	errs := make(chan error, 1)
 	go func() {
 		if s.certFile != "" && s.keyFile != "" {
-<<<<<<< HEAD
-			errs <- s.server.ListenAndServeTLS(s.certFile, s.keyFile)
-		} else {
-=======
 			s.logger.Info("Certificate file and private key file provided, serving API over HTTPS", "address", s.server.Addr)
 			errs <- s.server.ListenAndServeTLS(s.certFile, s.keyFile)
 		} else {
 			s.logger.Info("TLS certificate configuration not provided, serving API over HTTP", "address", s.server.Addr)
->>>>>>> 1d62dab2
 			errs <- s.server.ListenAndServe()
 		}
 	}()
