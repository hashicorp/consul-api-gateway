package v1alpha1

import (
	"fmt"
	"strconv"

	appsv1 "k8s.io/api/apps/v1"
	corev1 "k8s.io/api/core/v1"
	metav1 "k8s.io/apimachinery/pkg/apis/meta/v1"
	"k8s.io/apimachinery/pkg/util/intstr"
	gateway "sigs.k8s.io/gateway-api/apis/v1alpha2"

	"github.com/hashicorp/consul-api-gateway/internal/k8s/utils"
	"github.com/hashicorp/consul-api-gateway/internal/version"
)

var (
	defaultImage              string
	defaultServiceAnnotations = []string{
		"external-dns.alpha.kubernetes.io/hostname",
	}
)

func init() {
	defaultImage = fmt.Sprintf("hashicorp/consul-api-gateway:%s", version.Version)
}

const (
	GatewayClassConfigKind = "GatewayClassConfig"

	defaultEnvoyImage     = "envoyproxy/envoy:v1.19-latest"
	defaultLogLevel       = "info"
	defaultCASecret       = "consul-ca-cert"
	defaultConsulAddress  = "$(HOST_IP)"
	defaultConsulHTTPPort = "8500"
	defaultConsulXDSPort  = "8502"
)

// +genclient
// +kubebuilder:object:root=true
// +kubebuilder:resource:scope=Cluster

// GatewayClassConfig describes the configuration of a consul-api-gateway GatewayClass.
type GatewayClassConfig struct {
	metav1.TypeMeta `json:",inline"`
	// Standard object's metadata.
	metav1.ObjectMeta `json:"metadata,omitempty"`

	// Spec defines the desired state of GatewayClassConfig.
	Spec GatewayClassConfigSpec `json:"spec,omitempty"`
}

// +k8s:deepcopy-gen=true

// GatewayClassConfigSpec specifies the 'spec' of the Config CRD.
type GatewayClassConfigSpec struct {
	// +kubebuilder:validation:Enum=ClusterIP;NodePort;LoadBalancer
	ServiceType *corev1.ServiceType `json:"serviceType,omitempty"`
	// NodeSelector is a selector which must be true for the pod to fit on a node.
	// Selector which must match a node's labels for the pod to be scheduled on that node.
	// More info: https://kubernetes.io/docs/concepts/configuration/assign-pod-node/
	NodeSelector map[string]string `json:"nodeSelector,omitempty"`
	// If this is set, then the Envoy container ports are mapped
	// to host ports.
	UseHostPorts bool `json:"useHostPorts,omitempty"`
	// Configuration information about connecting to Consul.
	ConsulSpec ConsulSpec `json:"consul,omitempty"`
	// Configuration information about the images to use
	ImageSpec ImageSpec `json:"image,omitempty"`
	// Annotation Information to copy to services or deployments
	CopyAnnotations CopyAnnotationsSpec `json:"copyAnnotations,omitempty"`
	// +kubebuilder:validation:Enum=trace;debug;info;warning;error
	// Logging levels
	LogLevel string `json:"logLevel,omitempty"`
}

type ConsulSpec struct {
	// Consul authentication information
	AuthSpec AuthSpec `json:"authentication,omitempty"`
	// The scheme to use for connecting to Consul.
	// +kubebuilder:validation:Enum=http;https
	Scheme string `json:"scheme,omitempty"`
	// The address of the consul server to communicate with in the gateway
	// pod. If not specified, the pod will attempt to use a local agent on
	// the host on which it is running.
	Address string `json:"address,omitempty"`
	// The information about Consul's ports
	PortSpec PortSpec `json:"ports,omitempty"`
	// The location of a secret to mount with the Consul root CA.
	CASecret string `json:"caSecret,omitempty"`
}

type PortSpec struct {
	// The port for Consul's HTTP server.
	HTTP int `json:"http,omitempty"`
	// The grpc port for Consul's xDS server.
	GRPC int `json:"grpc,omitempty"`
}

type ImageSpec struct {
	// The image to use for consul-api-gateway.
	ConsulAPIGateway string `json:"consulAPIGateway,omitempty"`
	// The image to use for Envoy.
	Envoy string `json:"envoy,omitempty"`
}

//+kubebuilder:object:generate=true

type CopyAnnotationsSpec struct {
	// List of annotations to copy to the gateway service.
	Service []string `json:"service,omitempty"`
}

type AuthSpec struct {
	// The Consul auth method used for initial authentication by consul-api-gateway.
	Method string `json:"method,omitempty"`
	// The Kubernetes service account to authenticate as.
	Account string `json:"account,omitempty"`
	// The Consul namespace to use for authentication.
	Namespace string `json:"namespace,omitempty"`
}

// +kubebuilder:object:root=true

// GatewayClassConfigList is a list of Config resources.
type GatewayClassConfigList struct {
	metav1.TypeMeta `json:",inline"`
	metav1.ListMeta `json:"metadata"`

	Items []GatewayClassConfig `json:"items"`
}

type SDSConfig struct {
	Host string
	Port int
}

// EmptyServiceFor returns an empty service definition for ensuring deletion
func (c *GatewayClassConfig) EmptyServiceFor(gw *gateway.Gateway) *corev1.Service {
	return &corev1.Service{
		ObjectMeta: metav1.ObjectMeta{
			Name:      gw.Name,
			Namespace: gw.Namespace,
		},
	}
}

// ServicesFor returns the service configuration for the given gateway.
// The gateway should be marked with the api-gateway.consul.hashicorp.com/service-type
// annotation and marked with 'ClusterIP', `NodePort` or `LoadBalancer` to
// expose the gateway listeners. Any other value does not expose the gateway.
func (c *GatewayClassConfig) ServiceFor(gw *gateway.Gateway) *corev1.Service {
	if c.Spec.ServiceType == nil {
		return nil
	}
	ports := []corev1.ServicePort{}
	for _, listener := range gw.Spec.Listeners {
		ports = append(ports, corev1.ServicePort{
			Name:     string(listener.Name),
			Protocol: "TCP",
			Port:     int32(listener.Port),
		})
	}
	labels := utils.LabelsForGateway(gw)
	allowedAnnotations := c.Spec.CopyAnnotations.Service
	if allowedAnnotations == nil {
		allowedAnnotations = defaultServiceAnnotations
	}

	return &corev1.Service{
		ObjectMeta: metav1.ObjectMeta{
			Name:        gw.Name,
			Namespace:   gw.Namespace,
			Labels:      labels,
			Annotations: getAnnotations(gw.Annotations, allowedAnnotations),
		},
		Spec: corev1.ServiceSpec{
			Selector: labels,
			Type:     *c.Spec.ServiceType,
			Ports:    ports,
		},
	}
}

<<<<<<< HEAD
// MergeService merges a gateway service a onto b and returns b, overriding all of
// the fields that we'd normally set for a service deployment. It does not attempt
// to change the service type
func MergeService(a, b *corev1.Service) *corev1.Service {
	b.ObjectMeta.Labels = a.ObjectMeta.Labels
	b.ObjectMeta.Annotations = a.ObjectMeta.Annotations
	b.Spec.Selector = a.Spec.Selector
	b.Spec.Ports = a.Spec.Ports
	return b
=======
func getAnnotations(annotations map[string]string, allowed []string) map[string]string {
	filtered := make(map[string]string)
	for _, annotation := range allowed {
		if value, found := annotations[annotation]; found {
			filtered[annotation] = value
		}
	}
	return filtered
>>>>>>> 73423b2a
}

// DeploymentsFor returns the deployment configuration for the given gateway.
func (c *GatewayClassConfig) DeploymentFor(gw *gateway.Gateway, sds SDSConfig) *appsv1.Deployment {
	labels := utils.LabelsForGateway(gw)
	return &appsv1.Deployment{
		ObjectMeta: metav1.ObjectMeta{
			Name:      gw.Name,
			Namespace: gw.Namespace,
			Labels:    labels,
		},
		Spec: appsv1.DeploymentSpec{
			Selector: &metav1.LabelSelector{
				MatchLabels: labels,
			},
			Template: corev1.PodTemplateSpec{
				ObjectMeta: metav1.ObjectMeta{
					Labels: labels,
					Annotations: map[string]string{
						"consul.hashicorp.com/connect-inject": "false",
					},
				},
				Spec: c.podSpecFor(gw, sds),
			},
		},
	}
}

// MergeDeploymentmerges a gateway deployment a onto b and returns b, overriding all of
// the fields that we'd normally set for a service deployment. It does not attempt
// to change the service type
func MergeDeployment(a, b *appsv1.Deployment) *appsv1.Deployment {
	b.ObjectMeta.Labels = a.ObjectMeta.Labels
	b.ObjectMeta.Annotations = a.ObjectMeta.Annotations
	b.Spec.Selector = a.Spec.Selector
	b.Spec.Template = a.Spec.Template
	return b
}

func (c *GatewayClassConfig) podSpecFor(gw *gateway.Gateway, sds SDSConfig) corev1.PodSpec {
	volumes, mounts := c.volumesFor(gw)
	return corev1.PodSpec{
		NodeSelector:       c.Spec.NodeSelector,
		ServiceAccountName: orDefault(c.Spec.ConsulSpec.AuthSpec.Account, ""),
		// the init container copies the binary into the
		// next envoy container so we can decouple the envoy
		// versions from our version of consul-api-gateway.
		InitContainers: []corev1.Container{{
			Image:        orDefault(c.Spec.ImageSpec.ConsulAPIGateway, defaultImage),
			Name:         "consul-api-gateway-init",
			VolumeMounts: mounts,
			Command: []string{
				"cp", "/bin/consul-api-gateway", "/bootstrap/consul-api-gateway",
			},
		}},
		Containers: []corev1.Container{{
			Image:        orDefault(c.Spec.ImageSpec.Envoy, defaultEnvoyImage),
			Name:         "consul-api-gateway",
			VolumeMounts: mounts,
			Ports:        c.containerPortsFor(gw),
			Env: []corev1.EnvVar{
				{
					Name: "IP",
					ValueFrom: &corev1.EnvVarSource{
						FieldRef: &corev1.ObjectFieldSelector{
							FieldPath: "status.podIP",
						},
					},
				},
				{
					Name: "HOST_IP",
					ValueFrom: &corev1.EnvVarSource{
						FieldRef: &corev1.ObjectFieldSelector{
							FieldPath: "status.hostIP",
						},
					},
				},
			},
			Command: c.execCommandFor(gw, sds),
			ReadinessProbe: &corev1.Probe{
				Handler: corev1.Handler{
					HTTPGet: &corev1.HTTPGetAction{
						Path: "/ready",
						Port: intstr.FromInt(20000),
					},
				},
			},
		}},
		Volumes: volumes,
	}
}

func (c *GatewayClassConfig) execCommandFor(gw *gateway.Gateway, sds SDSConfig) []string {
	initCommand := []string{
		"/bootstrap/consul-api-gateway", "exec",
		"-log-json",
		"-log-level", orDefault(c.Spec.LogLevel, defaultLogLevel),
		"-gateway-host", "$(IP)",
		"-gateway-name", gw.Name,
		"-consul-http-address", orDefault(c.Spec.ConsulSpec.Address, defaultConsulAddress),
		"-consul-http-port", orDefaultIntString(c.Spec.ConsulSpec.PortSpec.HTTP, defaultConsulHTTPPort),
		"-consul-xds-port", orDefaultIntString(c.Spec.ConsulSpec.PortSpec.GRPC, defaultConsulXDSPort),
		"-envoy-bootstrap-path", "/bootstrap/envoy.json",
		"-envoy-sds-address", sds.Host,
		"-envoy-sds-port", strconv.Itoa(sds.Port),
	}

	if method := c.Spec.ConsulSpec.AuthSpec.Method; method != "" {
		initCommand = append(initCommand, "-acl-auth-method", method)
	}

	if c.requiresCA(gw) {
		initCommand = append(initCommand, "-consul-ca-cert-file", "/ca/tls.crt")
	}
	return initCommand
}

func (c *GatewayClassConfig) volumesFor(gw *gateway.Gateway) ([]corev1.Volume, []corev1.VolumeMount) {
	volumes := []corev1.Volume{{
		Name: "bootstrap",
		VolumeSource: corev1.VolumeSource{
			EmptyDir: &corev1.EmptyDirVolumeSource{},
		},
	}, {
		Name: "certs",
		VolumeSource: corev1.VolumeSource{
			EmptyDir: &corev1.EmptyDirVolumeSource{},
		},
	}}
	mounts := []corev1.VolumeMount{{
		Name:      "bootstrap",
		MountPath: "/bootstrap",
	}, {
		Name:      "certs",
		MountPath: "/certs",
	}}
	if c.requiresCA(gw) {
		caCertSecret := orDefault(c.Spec.ConsulSpec.CASecret, defaultCASecret)
		volumes = append(volumes, corev1.Volume{
			Name: "ca",
			VolumeSource: corev1.VolumeSource{
				Secret: &corev1.SecretVolumeSource{
					SecretName: caCertSecret,
				},
			},
		})
		mounts = append(mounts, corev1.VolumeMount{
			Name:      "ca",
			MountPath: "/ca",
			ReadOnly:  true,
		})
	}
	return volumes, mounts
}

func orDefault(value, defaultValue string) string {
	if value != "" {
		return value
	}
	return defaultValue
}

func orDefaultIntString(value int, defaultValue string) string {
	if value != 0 {
		return strconv.Itoa(value)
	}
	return defaultValue
}

func (c *GatewayClassConfig) containerPortsFor(gw *gateway.Gateway) []corev1.ContainerPort {
	ports := []corev1.ContainerPort{{
		Name:          "ready",
		Protocol:      "TCP",
		ContainerPort: 20000,
	}}
	for _, listener := range gw.Spec.Listeners {
		port := corev1.ContainerPort{
			Name:          string(listener.Name),
			Protocol:      "TCP",
			ContainerPort: int32(listener.Port),
		}
		if c.Spec.UseHostPorts {
			port.HostPort = int32(listener.Port)
		}
		ports = append(ports, port)
	}
	return ports
}

func (c *GatewayClassConfig) requiresCA(gw *gateway.Gateway) bool {
	return c.Spec.ConsulSpec.Scheme == "https"
}<|MERGE_RESOLUTION|>--- conflicted
+++ resolved
@@ -182,7 +182,6 @@
 	}
 }
 
-<<<<<<< HEAD
 // MergeService merges a gateway service a onto b and returns b, overriding all of
 // the fields that we'd normally set for a service deployment. It does not attempt
 // to change the service type
@@ -192,7 +191,8 @@
 	b.Spec.Selector = a.Spec.Selector
 	b.Spec.Ports = a.Spec.Ports
 	return b
-=======
+}
+
 func getAnnotations(annotations map[string]string, allowed []string) map[string]string {
 	filtered := make(map[string]string)
 	for _, annotation := range allowed {
@@ -201,7 +201,6 @@
 		}
 	}
 	return filtered
->>>>>>> 73423b2a
 }
 
 // DeploymentsFor returns the deployment configuration for the given gateway.
